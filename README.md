--- conflicted
+++ resolved
@@ -30,8 +30,4 @@
 
 
 # Support
-<<<<<<< HEAD
 This work was performed under financial assistance award 70NANB14H012 from U.S. Department of Commerce, National Institute of Standards and Technology as part of the [Center for Hierarchical Material Design (CHiMaD)](http://chimad.northwestern.edu). This work was also supported by the National Science Foundation as part of the [Midwest Big Data Hub](http://midwestbigdatahub.org) under NSF Award Number: 1636950 "BD Spokes: SPOKE: MIDWEST: Collaborative: Integrative Materials Design (IMaD): Leverage, Innovate, and Disseminate".
-=======
-This work was performed under financial assistance award 70NANB14H012 from U.S. Department of Commerce, National Institute of Standards and Technology as part of the [Center for Hierarchical Material Design (CHiMaD)](http://chimad.northwestern.edu). This work was also supported by the National Science Foundation as part of the [Midwest Big Data Hub](http://midwestbigdatahub.org) under NSF Award Number: 1636950 "BD Spokes: SPOKE: MIDWEST: Collaborative: Integrative Materials Design (IMaD): Leverage, Innovate, and Disseminate"
->>>>>>> 8c4b73c0
