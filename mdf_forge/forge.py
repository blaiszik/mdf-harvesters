--- conflicted
+++ resolved
@@ -804,19 +804,6 @@
                     This should be the return value of a search method.
             dest (str): The destination path for the data files on the local machine.
                     Default current directory.
-<<<<<<< HEAD
-            preserve_dir (bool): If **True**, the directory structure for the data files will be
-                    recreated at the destination. The path to the new files
-                    will be relative to the `dest` path
-                    If **False**, only the data files themselves will be saved.
-                    Default **False**.
-            wait_for_completion (bool): If **True**, will block until the transfer is finished.
-                    If **False**, will not block.
-                    Default **True**.
-            verbose (bool): If **True**, status and progress messages will be printed.
-                    If **False**, only error messages will be printed.
-                    Default **True**.
-=======
         dest_ep (str): The destination endpoint ID.
                        Default local GCP.
         preserve_dir (bool): If True, the directory structure for the data files will be
@@ -832,7 +819,6 @@
                         If False, only error messages will be printed,
                             and the Transfer will always continue.
                         Default True.
->>>>>>> 7503def5
 
         Returns:
             list of str: task IDs of the Globus transfers
@@ -1203,24 +1189,6 @@
     def search(self, q=None, index=None, advanced=None, limit=None, info=False):
         """Execute a search and return the results.
 
-<<<<<<< HEAD
-        Args:
-            q (str): The query to execute. Defaults to the current query, if any.
-                    There must be some query to execute.
-            index (str): The Globus Search index to search on. Required.
-            advanced (bool): If **True**, will submit query in "advanced" mode to enable field matches.
-                    If **False**, only basic fulltext term matches will be supported.
-                    Default **False**.
-
-                    This value will change to **True** automatically if
-                    the query is built with helpers.
-            limit (int): The maximum number of results to return.
-                    The max for this argument is the SEARCH_LIMIT imposed by Globus Search.
-            info (bool): If **False**, search will return a list of the results.
-                    If **True**, search will return a tuple containing the results list
-                    and other information about the query.
-                    Default **False**.
-=======
         Arguments:
         q (str): The query to execute. Defaults to the current query, if any.
                  There must be some query to execute.
@@ -1238,7 +1206,6 @@
                      If True, search will return a tuple containing the results list
                         and other information about the query.
                      Default False.
->>>>>>> 7503def5
 
         Returns:
             list (if info=False): The results.
