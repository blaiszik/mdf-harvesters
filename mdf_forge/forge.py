import os

import requests
import globus_sdk
from tqdm import tqdm

from six import print_, string_types

import mdf_toolbox

# Maximum recommended number of HTTP file transfers
# Large transfers are much better suited to Globus Transfer use
HTTP_NUM_LIMIT = 2000
# Maximum number of results per search allowed by Globus Search
SEARCH_LIMIT = 10000


class Forge:
    """Fetch metadata from Globus Search and files from the Materials Data Facility.
    Forge is intended to be the best way to access MDF data for all users.
    An internal Query object is used to make queries. From the user's perspective,
    an instantiation of Forge will black-box searching.

    **Public Variables**:
        * **local_ep** is the endpoint ID of the local Globus Connect Personal endpoint.
        * **index is** the Globus Search index to be used.
    """
    __default_index = "mdf"
    __auth_services = ["mdf", "transfer", "search"]
    __anon_services = ["search"]
    __app_name = "MDF_Forge"

    def __init__(self, index=__default_index, local_ep=None, anonymous=False, **kwargs):
        """**Initialize the Forge instance.**

        Args:
            index (str): The Globus Search index to search on. Default "mdf".
            local_ep (str): The endpoint ID of the local Globus Connect Personal endpoint.
                    If not provided, may be autodetected as possible.
            anonymous (bool): If **True**, will not authenticate with Globus Auth.
                    If **False**, will require authentication.

        Keyword Args:
            services (list of str): The services to authenticate for.
                    Advanced users only.

        Note:
             Authentication is required for some Forge functionality, including using Globus Transfer.
        """
        self.__anonymous = anonymous
        self.index = index
        self.local_ep = local_ep

        if self.__anonymous:
            services = kwargs.get('services', self.__anon_services)
            clients = mdf_toolbox.anonymous_login(services)
        else:
            services = kwargs.get('services', self.__auth_services)
            clients = mdf_toolbox.login(credentials={
                                    "app_name": self.__app_name,
                                    "services": services,
                                    "index": self.index})
        self.__search_client = clients.get("search")
        self.__transfer_client = clients.get("transfer")
        self.__mdf_authorizer = clients.get("mdf")

        self.__query = Query(self.__search_client)

    @property
    def search_client(self):
        return self.__search_client

    @property
    def transfer_client(self):
        return self.__transfer_client

    @property
    def mdf_authorizer(self):
        return self.__mdf_authorizer


# ***********************************************
# * Core functions
# ***********************************************

    def match_field(self, field, value, required=True, new_group=False):
        """Add a field:value term to the query.
        Matches will have field == value.

        Args:
            field (str): The field to check for the value.
                    The field must be namespaced according to Elasticsearch rules using the dot syntax.
                    Ex. "mdf.source_name" is the "source_name" field of the "mdf" dictionary.
            value (str): The value to match.
            required (bool): If **True**, will add term with AND. If **False**, will use OR. Default **True**.
            new_group (bool): If **True**, will separate term into new parenthetical group.
                    If **False**, will not.
                    Default **False**.

        Returns:
            self (Forge): For chaining.
        """
        # If not the start of the query string, add an AND or OR
        if self.__query.initialized:
            if required:
                self.__query.and_join(new_group)
            else:
                self.__query.or_join(new_group)
        self.__query.field(str(field), str(value))
        return self

    def exclude_field(self, field, value, new_group=False):
        """Exclude a field:value term from the query.
        Matches will NOT have field == value.

        Args:
            field (str): The field to check for the value.
                    The field must be namespaced according to Elasticsearch rules using the dot syntax.

                    Ex. "mdf.source_name" is the "source_name" field of the "mdf" dictionary.
            value (str): The value to exclude.
            new_group (bool): If **True**, will separate term into new parenthetical group.
                    If **False**, will not.
                    Default **False**.

        Returns:
            self (Forge): For chaining.
        """
        # If not the start of the query string, add an AND
        # OR would not make much sense for excluding
        if self.__query.initialized:
            self.__query.and_join(new_group)
        self.__query.negate().field(str(field), str(value))
        return self

    def search(self, q=None, index=None, advanced=False, limit=SEARCH_LIMIT, info=False,
               reset_query=True):
        """Execute a search and return the results.

        Args:
            q (str): The query to execute. Defaults to the current query, if any.
                    There must be some query to execute.
            index (str): The Globus Search index to search on. Defaults to the current index.
            advanced (bool): If **True**, will submit query in "advanced" mode to enable field matches.
                    If **False**, only basic fulltext term matches will be supported.
                    Default **False**.
                    This value will change to **True** automatically
                    if the query is built with helpers.
            limit (int): The maximum number of results to return.
                    The max for this argument is the SEARCH_LIMIT imposed by Globus Search.
            info (bool): If **False**, search will return a list of the results.
                    If **True**, search will return a tuple containing the results list
                    and other information about the query.
                    Default **False**.
            reset_query (bool): If **True**, will destroy the query after execution and start a fresh one.
                    If **False**, keeps the current query alive.
                    Default **True**.

        Returns:
            list (if info=False): The results.
        Returns:
            tuple (if info=True): The results, and a dictionary of query information.
        """
        if not index:
            index = self.index
        res = self.__query.search(q=q, index=index, advanced=advanced, limit=limit, info=info)
        if reset_query:
            self.reset_query()
        return res

    def aggregate(self, q=None, index=None, scroll_size=SEARCH_LIMIT, reset_query=True):
        """Perform an advanced query, and return all matching results.
        Will automatically preform multiple queries in order to retrieve all results.

        Args:
            q (str): The query to execute. Defaults to the current query, if any.
                    There must be some query to execute.
            index (str): The Globus Search index to search on. Defaults to the current index.
            scroll_size (int): Minimum number of records returned per query
            reset_query (bool):
                    If **True**, will destroy the query after execution and start a fresh one.
                    If **False**, will keep the current query alive.
                    Default **True**.


        Returns:
            list of dict: All matching records

        Note:
            All aggregate queries run in advanced mode.
        """
        if not index:
            index = self.index
        res = self.__query.aggregate(q=q, index=index, scroll_size=scroll_size)
        if reset_query:
            self.reset_query()
        return res

    def show_fields(self, block=None, index=None):
        """Retrieve and return the mapping for the given metadata block.

        Args:
            block (str): The top-level field to fetch the mapping for.
                    Default **None**, which lists just the blocks.
            index (str): The Globus Search index to map. Defaults to the current index.

        Returns:
            dict: A set of field:datatype pairs.
        """
        if not index:
            index = self.index
        mapping = self.__query.mapping(index=index)
        if not block:
            blocks = set()
            for key in mapping.keys():
                blocks.add(key.split(".")[0])
            block_map = {}
            for b in blocks:
                block_map[b] = "object"
        else:
            block_map = {}
            for key, value in mapping.items():
                if key.startswith(block):
                    block_map[key] = value
        return block_map

    def current_query(self):
        """Return the current query string.

        Returns:
            str: The current query string.
        """
        return self.__query.clean_query()

    def reset_query(self):
        """Destroy the current query and create a fresh one.

        Returns:
            None: Does not return self because this method should not be chained.
        """
        del self.__query
        self.__query = Query(self.__search_client)


# ***********************************************
# * Expanded functions
# ***********************************************

    def match_range(self, field, start="*", stop="*", inclusive=True,
                    required=True, new_group=False):
        """Add a field:[some range] term to the query.
        Matches will have field == value in range.

        Args:
            field (str): The field to check for the value.
                    The field must be namespaced according to Elasticsearch rules using the dot syntax.
                    Ex. "mdf.source_name" is the "source_name" field of the "mdf" dictionary.
            start (str or int): The starting value. "*" is acceptable to make no lower bound.
            stop (str or int): The ending value. "*" is acceptable to have no upper bound.
            inclusive (bool): If **True**, the start and stop values will be included in the search.
                    If **False**, the start and stop values will not be included in the search.
            required (bool): If **True**, will add term with AND. If **False**, will use OR. Default **True**.
            new_group (bool): If **True**, will separate term into new parenthetical group.
                    If **False**, will not.
                    Default **False**.

        Returns:
            self (Forge): For chaining.
        """
        # Accept None as *
        if start is None:
            start = "*"
        if stop is None:
            stop = "*"
        # No-op on *-*
        if start == "*" and stop == "*":
            return self

        if inclusive:
            value = "[" + str(start) + " TO " + str(stop) + "]"
        else:
            value = "{" + str(start) + " TO " + str(stop) + "}"
        self.match_field(field, value, required=required, new_group=new_group)
        return self

    def exclude_range(self, field, start="*", stop="*", inclusive=True,
                      required=True, new_group=False):
        """Exclude a field:[some range] term to the query.
        Matches will have field != values in range.

        Args:
            field (str): The field to check for the value.
                    The field must be namespaced according to Elasticsearch rules using the dot syntax.
                    Ex. "mdf.source_name" is the "source_name" field of the "mdf" dictionary.
            start (str or int): The starting value. "*" is acceptable to make no lower bound.
            stop (str or int): The ending value. "*" is acceptable to have no upper bound.
            inclusive (bool): If **True**, the start and stop values will not be included in the search.
                    If **False**, the start and stop values will be included in the search.
            new_group (bool): If **True**, will separate term into new parenthetical group.
                    If **False**, will not.
                    Default **False**.

        Returns:
            self (Forge): For chaining.
        """
        # Accept None as *
        if start is None:
            start = "*"
        if stop is None:
            stop = "*"
        # No-op on *-*
        if start == "*" and stop == "*":
            return self

        if inclusive:
            value = "[" + str(start) + " TO " + str(stop) + "]"
        else:
            value = "{" + str(start) + " TO " + str(stop) + "}"
        self.exclude_field(field, value, new_group=new_group)
        return self


# ***********************************************
# * Helper functions
# ***********************************************

    def exclusive_match(self, field, value):
        """Match exactly the given value, with no other data in the field.

        Args:
            field (str): The field to check for the value.
                    The field must be namespaced according to Elasticsearch rules using the dot syntax.

                    Ex. "mdf.source_name" is the "source_name" field of the "mdf" dictionary.
            value (str or list of str): The value to match exactly.

        Returns:
            self (Forge): For chaining
        """
        if isinstance(value, string_types):
            value = [value]
        value.sort()
        # Hacky way to get ES to do exclusive search
        # Essentially have a big range search that matches NOT anything
        # Except for the actual values
        # Example: [foo, bar, baz] =>
        #   (NOT {* TO foo} AND [foo TO foo] AND NOT {foo to bar} AND [bar TO bar]
        #    AND NOT {bar TO baz} AND [baz TO baz] AND NOT {baz TO *})
        # Except it must be sorted to not overlap

        # Start with removing everything before first value
        self.exclude_range(field, "*", value[0], inclusive=False, new_group=True)
        # Select first value
        self.match_range(field, value[0], value[0])
        # Do the rest of the values
        for index, val in enumerate(value[1:]):
            self.exclude_range(field, value[index-1], val, inclusive=False)
            self.match_range(field, val, val)
        # Add end
        self.exclude_range(field, value[-1], "*", inclusive=False)
        # Done
        return self

    def match_source_names(self, source_names):
        """Add sources to match to the query.

<<<<<<< HEAD
        Args:
            sources (str or list of str): The sources to match.
=======
        Arguments:
        source_names (str or list of str): The source_names to match.
>>>>>>> bc60ee25

        Returns:
            self (Forge): For chaining.
        """
        # If no source_names are supplied, nothing to match
        if not source_names:
            return self
        if isinstance(source_names, string_types):
            source_names = [source_names]
        # First source should be in new group and required
        self.match_field(field="mdf.source_name", value=source_names[0],
                         required=True, new_group=True)
        # Other sources should stay in that group, and not be required
        for src in source_names[1:]:
            self.match_field(field="mdf.source_name", value=src, required=False, new_group=False)
        return self

    def match_ids(self, mdf_ids):
        """Match all the IDs in the given mdf_id list.

        Args:
            mdf_ids (str or list of str): The IDs to match.

        Returns:
            self (Forge): For chaining.
        """
        # If no IDs are supplied, nothing to match
        if not mdf_ids:
            return self
        if isinstance(mdf_ids, string_types):
            mdf_ids = [mdf_ids]
        # First ID should be in new group and required
        self.match_field(field="mdf.mdf_id", value=mdf_ids[0], required=True, new_group=True)
        # Other IDs should stay in that group, and not be required
        for mid in mdf_ids[1:]:
            self.match_field(field="mdf.mdf_id", value=mid, required=False, new_group=False)
        return self

    def match_elements(self, elements, match_all=True):
        """Add elemental abbreviations to the query.

        Args:
            elements (str or list of str): The elements to match.
            match_all (bool): If **True**, will add with AND.
                    If **False**, will use OR.
                    Default **True**.

        Returns:
            self (Forge): For chaining.
        """
        # If no elements are supplied, nothing to match
        if not elements:
            return self
        if isinstance(elements, string_types):
            elements = [elements]
        # First element should be in new group and required
        self.match_field(field="material.elements", value=elements[0],
                         required=True, new_group=True)
        # Other elements should stay in that group
        for element in elements[1:]:
<<<<<<< HEAD
            self.match_field(field="mdf.elements", value=element, required=match_all,
                             new_group=False)
        return self

    def match_tags(self, tags, match_all=True):
        """Add tags to the query.

        Args:
            tags (str or list of str): The tags (keywords) to match.
            match_all (bool): If **True**, will add with AND.
                    If **False**, will use OR. Default **True**.

        Returns:
            self (Forge): For chaining.
        """

        if not tags:
            return self
        if isinstance(tags, string_types):
            tags = [tags]

        self.match_field(field="mdf.tags", value=tags[0], required=True, new_group=True)
        for tag in tags[1:]:
            self.match_field(field="mdf.tags", value=tag, required=match_all,
=======
            self.match_field(field="material.elements", value=element, required=match_all,
>>>>>>> bc60ee25
                             new_group=False)
        return self

    def match_titles(self, titles):
        """Add titles to the query.

        Args:
            titles (str or list of str): The titles to match.

        Returns:
            self (Forge): For chaining.
        """
        if not titles:
            return self
        if not isinstance(titles, list):
            titles = [titles]

        self.match_field(field="dc.titles.title", value=titles[0], required=True, new_group=True)
        for title in titles[1:]:
            self.match_field(field="dc.titles.title", value=title, required=False, new_group=False)
        return self

    def match_years(self, years=None, start=None, stop=None, inclusive=True):
        """Add years and limits to the query.

        Args:
            years   (int or string, or list of int or strings): The years to match.
                    Note that this argument overrides the start, stop, and inclusive arguments.
            start   (int or string): The lower range of years to match.
            stop    (int or string): The upper range of years to match.
            inclusive (bool): If **True**, the start and stop values will be included in the search.
                    If **False**, they will be excluded.
                    Default **True**.
        Returns:
            self (Forge): For chaining.
        """
        # If nothing supplied, nothing to match
        if years is None and start is None and stop is None:
            return self

        if years is not None and years != []:
            if not isinstance(years, list):
                years = [years]
            years_int = []
            for year in years:
                try:
                    y_int = int(year)
                    years_int.append(y_int)
                except ValueError:
                    print_("Invalid year: '", year, "'", sep="")

            # Only match years if valid years were supplied
            if len(years_int) > 0:
                self.match_field(field="dc.publicationYear", value=years_int[0], required=True,
                                 new_group=True)
                for year in years_int[1:]:
                    self.match_field(field="dc.publicationYear",
                                     value=year, required=False, new_group=False)
        else:
            if start is not None:
                try:
                    start = int(start)
                except ValueError:
                    print_("Invalid start year: '", start, "'", sep="")
                    start = None
            if stop is not None:
                try:
                    stop = int(stop)
                except ValueError:
                    print_("Invalid stop year: '", stop, "'", sep="")
                    stop = None

            self.match_range(field="dc.publicationYear", start=start, stop=stop,
                             inclusive=inclusive, required=True, new_group=True)
        return self

    def match_resource_types(self, types):
        """Match the given resource types.

        Args:
            types (str or list of str): The resource_types to match.

        Returns:
            self (Forge): For chaining.
        """
        # If no types, nothing to match
        if not types:
            return self
        if isinstance(types, string_types):
            types = [types]
        # First type should be in new group and required
        self.match_field(field="mdf.resource_type", value=types[0], required=True, new_group=True)
        # Other IDs should stay in that group, and not be required
        for rt in types[1:]:
            self.match_field(field="mdf.resource_type", value=rt, required=False, new_group=False)
        return self


# ***********************************************
# * Premade searches
# ***********************************************

    def search_by_elements(self, elements, source_names=[], index=None, limit=None,
                           match_all=True, info=False):
        """Execute a search for the given elements in the given sources.
        search_by_elements([x], [y]) is equivalent to
<<<<<<< HEAD
        match_elements([x]).match_sources([y]).search()

        Args:
            elements (list of str): The elements to match. Default [].
            sources (list of str): The sources to match. Default [].
            index (str): The Globus Search index to search on. Defaults to the current index.
            limit (int): The maximum number of results to return.
                    The max for this argument is the SEARCH_LIMIT imposed by Globus Search.
            match_all (bool): If **True**, will add elements with AND.
                    If **False**, will use OR.
                    Default **True**.
            info (bool): If **False**, search will return a list of the results.
                    If **True**, search will return a tuple containing the results list,
                    and other information about the query.
                    Default **False**.
=======
            match_elements([x]).match_source_names([y]).search()
        Note that this method does use terms from the current query.

        Arguments:
        elements (list of str): The elements to match. Default [].
        source_names (list of str): The sources to match. Default [].
        index (str): The Globus Search index to search on. Defaults to the current index.
        limit (int): The maximum number of results to return.
                     The max for this argument is the SEARCH_LIMIT imposed by Globus Search.
        match_all (bool): If True, will add elements with AND.
                          If False, will use OR.
                          Default True.
        info (bool): If False, search will return a list of the results.
                     If True, search will return a tuple containing the results list,
                        and other information about the query.
                     Default False.
>>>>>>> bc60ee25

        Returns:
            list (if info=False): The results.
        Returns:
            tuple (if info=True): The results, and a dictionary of query information.

        Note:
             This method does use terms from the current query.
        """
        return (self.match_elements(elements, match_all=match_all)
                    .match_source_names(source_names)
                    .search(index=index, limit=limit, info=info))

    def search_by_titles(self, titles, index=None, limit=None, info=False):
        """Execute a search for the given titles.
        search_by_titles([x]) is equivalent to match_titles([x]).search()

        Args:
            titles (list of str): The titles to match. Default [].
            index (str): The Globus Search index to search on. Defaults to the current index.
            limit (int): The maximum number of results to return.
                    The max for this argument is the SEARCH_LIMIT imposed by Globus Search.
            info (bool): If **False**, search will return a list of the results.
                    If **True**, search will return a tuple containing the results list,
                    and other information about the query.
                    Default **False**.

        Returns:
            list (if info=False): The results.
        Returns:
            tuple (if info=True): The results, and a dictionary of query information.
        """
        return self.match_titles(titles).search(index=index, limit=limit, info=info)

<<<<<<< HEAD
    def search_by_tags(self, tags, index=None, limit=None, match_all=True, info=False):
        """Execute a search for the given tag.
        search_by_tags([x]) is equivalent to match_tags([x]).search()

        Args:
            tags (list of str): The tags to match. Default [].
            index (str): The Globus Search index to search on. Defaults to the current index.
            limit (int): The maximum number of results to return.
                    The max for this argument is the SEARCH_LIMIT imposed by Globus Search.
            match_all (bool): If **True**, will add elements with AND.
                    If **False**, will use OR.
                    Default **True**.
            info (bool): If **False**, search will return a list of the results.
                    If **True**, search will return a tuple containing the results list,
                    and other information about the query.
                    Default **False**.

        Returns:
            list (if info=False): The results.
        Returns:
            tuple (if info=True): The results, and a dictionary of query information.
        """
        return self.match_tags(tags, match_all=match_all).search(index=index,
                                                                 limit=limit,
                                                                 info=info)

    def aggregate_source(self, sources, index=None):
=======
    def aggregate_sources(self, source_names, index=None):
>>>>>>> bc60ee25
        """Aggregate all records from a given source.
        There is no limit to the number of results returned.
        Please beware of aggregating very large datasets.

<<<<<<< HEAD
        Args:
            sources (str or list of str): The source to aggregate.
            index (str): The Globus Search index to search on. Defaults to the current index.
=======
        Arguments:
        source_names (str or list of str): The source to aggregate.
        index (str): The Globus Search index to search on. Defaults to the current index.
>>>>>>> bc60ee25

        Returns:
            list of dict: All of the records from the source.
        """
        return self.match_source_names(source_names).aggregate(index=index)

    def fetch_datasets_from_results(self, entries=None, query=None, reset_query=True):
        """Retrieve the dataset entries for given records.
        Note that this method may use the current query.

        Args:
            entries (dict, list of dict, or tuple of dict): The records to parse to find the datasets.
                    entries can be a single entry, a list of entries, or a tuple with a list of entries.
                    The latter two options support both return values of the search() method.
                    If entries is **None**, the current query is executed and those results are used instead.
            query (str): If entries is **None**:
                    Search using this query instead of the current query.
                    Default **None**, which uses the current query.
            reset_query (bool): If entries is **None** and query is **None**:
                    If **True**, will reset the current query after searching.
                    If **False**, will leave the current query in memory.
                    Default **True**.
                    Else: Does nothing.

        Returns:
            list: The dataset entries.
        """
        if entries is None:
            entries = self.search(q=query, reset_query=(query is None or reset_query))
        # If entries is not a list of dict, make it one
        if isinstance(entries, dict):
            entries = [entries]
        elif isinstance(entries, tuple):
            entries = entries[0]
        ds_ids = set()
        # For every entry, extract the appropriate ID
        for entry in entries:
            # For records, extract the parent_id
            # Most entries should be records here
            if entry["mdf"]["resource_type"] == "record":
                ds_ids.add(entry["mdf"]["links"]["parent_id"])
            # For datasets, extract the mdf_id
            elif entry["mdf"]["resource_type"] == "dataset":
                ds_ids.add(entry["mdf"]["mdf_id"])
            # For anything else (collection), do nothing
            else:
                pass
        return self.match_ids(list(ds_ids)).search()


# ***********************************************
# * Data retrieval functions
# ***********************************************

    def http_download(self, results, dest=".", preserve_dir=False, verbose=True):
        """Download data files from the provided results using HTTPS.
        For more than HTTP_NUM_LIMIT (defined above) files, you should use globus_download(),
        which uses Globus Transfer.

        Args:
            results (dict): The records from which files should be fetched.
                    This should be the return value of a search method.
            dest (str): The destination path for the data files on the local machine.
                    Default current directory.
            preserve_dir (bool): If **True**, the directory structure for the data files will be
                    recreated at the destination.
                    If **False**, only the data files themselves will be saved.
                    Default **False**.
            verbose (bool): If **True**, status and progress messages will be printed.
                    If **False**, only error messages will be printed.
                    Default **True**.

        Returns:
            dict: success (bool): **True** if the operation succeeded.
            **False** if it failed (implies message).
        Returns:
            message (str): The error message. Not present when success is **True**.
        """
        if self.__anonymous:
            print_("Error: Anonymous HTTP download not yet supported.")
            return {
                "success": False,
                "message": "Anonymous HTTP download not yet supported."
                }
        # If user submitted single result, make into list
        if isinstance(results, dict):
            results = [results]
        # If results have info attached, remove it
        elif isinstance(results, tuple):
            results = results[0]
        if len(results) > HTTP_NUM_LIMIT:
            print_("Error: Too many results supplied. Use globus_download()"
                   + " for fetching more than "
                   + str(HTTP_NUM_LIMIT)
                   + " entries.")
            return {
                "success": False,
                "message": ("Too many results supplied. Use globus_download()"
                            + " for fetching more than "
                            + str(HTTP_NUM_LIMIT)
                            + " entries.")
                }
        for res in tqdm(results, desc="Fetching files", disable=(not verbose)):
            for key in res["mdf"]["links"].keys():
                dl = res["mdf"]["links"][key]
                host = dl.get("http_host", None) if type(dl) is dict else None
                if host:
                    remote_path = dl["path"]
                    # local_path should be either dest + whole path or dest + filename
                    if preserve_dir:
                        local_path = os.path.normpath(dest + "/" + dl["path"])
                    else:
                        local_path = os.path.normpath(dest + "/" + os.path.basename(dl["path"]))
                    # Make dirs for storing the file if they don't exist
                    # preserve_dir doesn't matter; local_path has accounted for it already
                    try:
                        os.makedirs(os.path.dirname(local_path))
                    # If dest is current dir and preserve_dir=False, there are no dirs to make.
                    # os.makedirs() will raise FileNotFoundError (Python3 subclass of IOError).
                    # Since it means all dirs required exist, it can be swallowed.
                    except (IOError, OSError):
                        pass
                    # Check if file already exists, change filename if necessary
                    collisions = 0
                    while os.path.exists(local_path):
                        # Find period marking extension, if exists
                        # Will be after last slash
                        last_slash = local_path.rfind("/")
                        index = local_path.rfind(".", (last_slash if last_slash != -1 else 0))
                        if index < 0:
                            ext = ""
                        else:
                            ext = local_path[index:]
                            local_path = local_path[:index]
                        # Check if already added number to end
                        old_add = "("+str(collisions)+")"
                        collisions += 1
                        new_add = "("+str(collisions)+")"
                        if local_path.endswith(old_add):
                            local_path = local_path[:-len(old_add)] + new_add + ext
                        else:
                            local_path = local_path + new_add + ext
                    headers = {}
                    self.__mdf_authorizer.set_authorization_header(headers)
                    response = requests.get(host+remote_path, headers=headers)
                    # Handle first 401 by regenerating auth headers
                    if response.status_code == 401:
                        self.__mdf_authorizer.handle_missing_authorization()
                        self.__mdf_authorizer.set_authorization_header(headers)
                        self.response = requests.get(host+remote_path, headers=headers)
                    # Handle other errors by passing the buck to the user
                    if response.status_code != 200:
                        print_("Error ", response.status_code,
                               " when attempting to access '",
                               host+remote_path, "'", sep="")
                    else:
                        # Write out the binary response content
                        with open(local_path, 'wb') as output:
                            output.write(response.content)
        return {
            "success": True
            }

    def globus_download(self, results, dest=".", dest_ep=None, preserve_dir=False,
                        wait_for_completion=True, verbose=True):
        """Download data files from the provided results using Globus Transfer.
        This method requires Globus Connect to be installed on the destination endpoint.

        Args:
            results (dict): The records from which files should be fetched.
                    This should be the return value of a search method.
            dest (str): The destination path for the data files on the local machine.
                    Default current directory.
            preserve_dir (bool): If **True**, the directory structure for the data files will be
                    recreated at the destination. The path to the new files
                    will be relative to the `dest` path
                    If **False**, only the data files themselves will be saved.
                    Default **False**.
            wait_for_completion (bool): If **True**, will block until the transfer is finished.
                    If **False**, will not block.
                    Default **True**.
            verbose (bool): If **True**, status and progress messages will be printed.
                    If **False**, only error messages will be printed.
                    Default **True**.

        Returns:
            list of str: task IDs of the Globus transfers
        """
        if self.__anonymous:
            print_("Error: Anonymous Globus Transfer not supported.")
            return {
                "success": False,
                "message": "Anonymous Globus Transfer not supported."
                }
        dest = os.path.abspath(dest)
        # If results have info attached, remove it
        if type(results) is tuple:
            results = results[0]
        if not dest_ep:
            if not self.local_ep:
                self.local_ep = mdf_toolbox.get_local_ep(self.__transfer_client)
            dest_ep = self.local_ep

        # Assemble the transfer data
        tasks = {}
        filenames = set()
        for res in tqdm(results, desc="Processing records", disable=(not verbose)):
            found = False
            for key in res["mdf"]["links"].keys():
                # Get the location of the data
                dl = res["mdf"]["links"][key]
                host = dl.get("globus_endpoint", None) if type(dl) is dict else None

                # If the data is on a Globus Endpoint
                # This filters keys that are not data links
                if host:
                    found = True
                    remote_path = dl["path"]
                    # local_path should be either dest + whole path or dest + filename
                    if preserve_dir:
                        # remote_path is absolute, so os.path.join does not work
                        local_path = os.path.abspath(dest + remote_path)
                    else:
                        local_path = os.path.abspath(
                                        os.path.join(dest,
                                                     os.path.basename(remote_path)))

                    # Make dirs for storing the file if they don't exist
                    # preserve_dir doesn't matter; local_path has accounted for it already
                    try:
                        os.makedirs(os.path.dirname(local_path))
                    # If dest is current dir and preserve_dir=False, there are no dirs to make.
                    # os.makedirs() will raise FileNotFoundError (Python3 subclass of IOError).
                    # Since it means all dirs required exist, it can be swallowed.
                    except (IOError, OSError):
                        pass

                    if not preserve_dir:
                        # Check if file already exists, change filename if necessary
                        # The pattern is to add a number just before the extension
                        # (e.g., myfile(1).ext)
                        collisions = 0
                        while os.path.exists(local_path) or local_path in filenames:
                            # Find period marking extension, if exists
                            # Will be after last slash
                            index = local_path.rfind(".", local_path.rfind("/"))
                            if index < 0:
                                ext = ""
                            else:
                                ext = local_path[index:]
                                local_path = local_path[:index]
                            # Check if already added number to end
                            old_add = "("+str(collisions)+")"
                            collisions += 1
                            new_add = "("+str(collisions)+")"
                            if local_path.endswith(old_add):
                                local_path = local_path[:-len(old_add)] + new_add + ext
                            else:
                                local_path = local_path + new_add + ext

                    # Add data to a transfer data object
                    #   LW 11Aug17: TODO, handle transfers with huge number of files
                    #      - If a TransferData object is too large,
                    #           Globus might timeout before it can be completely uploaded
                    #        So, we need to be able to check the size of the TD object and,
                    #           if need be, send it early
                    if host not in tasks.keys():
                        tasks[host] = globus_sdk.TransferData(self.__transfer_client,
                                                              host, dest_ep,
                                                              verify_checksum=True)
                    tasks[host].add_item(remote_path, local_path)
                    filenames.add(local_path)
            if not found:
                print_("Error on record: No globus_endpoint provided.\nRecord: ", + str(res))

        # Submit the jobs
        submissions = []
        for td in tqdm(tasks.values(), desc="Submitting transfers", disable=(not verbose)):
            result = self.__transfer_client.submit_transfer(td)
            if result["code"] != "Accepted":
                raise globus_sdk.GlobusError("Error submitting transfer:", result["message"])
            else:
                if wait_for_completion:
                    while not self.__transfer_client.task_wait(result["task_id"], timeout=60,
                                                               polling_interval=10):
                        if verbose:
                            print_("Transferring...")
                        for event in self.__transfer_client.task_event_list(result["task_id"]):
                            if event["is_error"]:
                                self.__transfer_client.cancel_task(result["task_id"])
                                raise globus_sdk.GlobusError("Error: " + event["description"])

                submissions.append(result["task_id"])
        if verbose:
            print_("All transfers submitted")
            print_("Task IDs:", "\n".join(submissions))
        return submissions

    def http_stream(self, results, verbose=True):
        """Yield data files from the provided results using HTTPS, through a generator.
        For more than HTTP_NUM_LIMIT (defined above) files, you should use globus_download(),
        which uses Globus Transfer.

        Args:
            results (dict): The records from which files should be fetched.
                    This should be the return value of a search method.
            verbose (bool): If **True**, status and progress messages will be printed.
                    If **False**, only error messages will be printed.
                    Default **True**.

        Yields:
            str: Text of each data file.
        """
        if self.__anonymous:
            print_("Error: Anonymous HTTP download not yet supported.")
            yield {
                "success": False,
                "message": "Anonymous HTTP download not yet supported."
                }
            return
        # If results have info attached, remove it
        if type(results) is tuple:
            results = results[0]
        elif type(results) is not list:
            results = [results]
        if len(results) > HTTP_NUM_LIMIT:
            print_("Too many results supplied. Use globus_download()"
                   + " for fetching more than "
                   + str(HTTP_NUM_LIMIT)
                   + " entries.")
            yield {
                "success": False,
                "message": ("Too many results supplied. Use globus_download()"
                            + " for fetching more than "
                            + str(HTTP_NUM_LIMIT)
                            + " entries.")
                }
            return
        for res in results:
            for key in res["mdf"]["links"].keys():
                dl = res["mdf"]["links"][key]
                host = dl.get("http_host", None) if type(dl) is dict else None
                if host:
                    remote_path = dl["path"]
                    headers = {}
                    self.__mdf_authorizer.set_authorization_header(headers)
                    response = requests.get(host+remote_path, headers=headers)
                    # Handle first 401 by regenerating auth headers
                    if response.status_code == 401:
                        self.__mdf_authorizer.handle_missing_authorization()
                        self.__mdf_authorizer.set_authorization_header(headers)
                        self.response = requests.get(host+remote_path, headers=headers)
                    # Handle other errors by passing the buck to the user
                    if response.status_code != 200:
                        print_("Error ", response.status_code, " when attempting to access '",
                               host+remote_path, "'", sep="")
                        yield None
                    else:
                        yield response.text


class Query:
    """The Query class is meant for internal Forge use. Users should not instantiate
    a Query object directly, as Forge already manages a Query,
    but advanced users may do so at their own risk.
    Using Query directly is an unsupported behavior
    and may have unexpected results or unlisted changes in the future.

    Queries may end up wrapped in parentheses, which has no direct effect on the search.
    Adding terms must be chained with .and() or .or().
    Terms will not have spaces in between otherwise, and it is desirable to be explicit about
    which terms are required.
    """
    def __init__(self, search_client, q=None, limit=None, advanced=False):
        """**Initialize the Query instance**.

        Args:
            search_client (SearchClient): The Globus Search client to use for searching.
            q (str): The query string to start with. Default nothing.
            limit (int): The maximum number of results to return. Default **None**.
            advanced (bool): If **True**, will submit query in "advanced" mode to enable field matches.
                    If **False**, only basic fulltext term matches will be supported.
                    Default **False**.
        """
        self.__search_client = search_client
        self.query = q or "("
        self.limit = limit
        self.advanced = advanced
        # initialized is True if something has been added to the query
        # __init__(), term(), and field() can change this value to True
        self.initialized = not self.query == "("

    def __clean_query_string(self, q):
        """Clean up a query string.
        This method does not access self, so that a search will not change state.
        """
        q = q.replace("()", "").strip()
        if q.endswith("("):
            q = q[:-1].strip()
        # Remove misplaced AND/OR/NOT at end
        if q[-3:] == "AND" or q[-3:] == "NOT":
            q = q[:-3]
        elif q[-2:] == "OR":
            q = q[:-2]

        # Balance parentheses
        while q.count("(") > q.count(")"):
            q += ")"
        while q.count(")") > q.count("("):
            q = "(" + q

        return q.strip()

    def clean_query(self):
        """Returns the current query, cleaned for user consumption,

        Returns:
            str: The clean current query.
        """
        return self.__clean_query_string(self.query)

    def term(self, term):
        """Add a term to the query.

        Args:
            term (str): The term to add.

        Returns:
            self (Query): For chaining.
        """
        self.query += term
        self.initialized = True
        return self

    def field(self, field, value):
        """Add a field:value term to the query.
        Matches will have field == value.
        This method sets advanced=True.

        Args:
            field (str): The field to look in for the value.
            value (str): The value to match.

        Returns:
            self (Query): For chaining.
        """
        # Cannot add field:value if one is blank
        if field and value:
            self.query += field + ":" + value
            # Field matches are advanced queries
            self.advanced = True
            self.initialized = True
        return self

    def operator(self, op, close_group=False):
        """Add operator between terms.
        There must be a term added before using this method.

        Args:
            op (str): The operator to add. Must be in the OP_LIST defined below.
            close_group (bool): If **True**, will end the current parenthetical group and start a new one.
                    If **False**, will continue current group.

                    Example: "(foo AND bar)" is one group.
                    "(foo) and (bar)" is two groups.

        Returns:
            self (Query): For chaining.
        """
        # List of allowed operators
        OP_LIST = ["AND", "OR", "NOT"]
        op = op.upper().strip()
        if op not in OP_LIST:
            print_("Error: '", op, "' is not a valid operator.", sep='')
        else:
            if close_group:
                op = ") " + op + " ("
            else:
                op = " " + op + " "
            self.query += op
        return self

    def and_join(self, close_group=False):
        """Combine terms with AND.
        There must be a term added before using this method.

        Args:
            close_group (bool): If **True**, will end the current group and start a new one.
                    If **False**, will continue current group.

                    Example: If the current query is "(term1"

                    .and(close_group=True) => "(term1) AND ("

                    .and(close_group=False) => "(term1 AND "

        Returns:
            self (Query): For chaining.
        """
        if not self.initialized:
            print_("Error: You must add a term before adding an operator.",
                   "The current query has not been changed.")
        else:
            self.operator("AND", close_group=close_group)
        return self

    def or_join(self, close_group=False):
        """Combine terms with OR.
        There must be a term added before using this method.

        Args:
            close_group (bool): If **True**, will end the current group and start a new one.
                    If **False**, will continue current group.

                    Example: If the current query is "(term1"

                    .or(close_group=True) => "(term1) OR("

                    .or(close_group=False) => "(term1 OR "

        Returns:
            self (Query): For chaining.
        """
        if not self.initialized:
            print_("Error: You must add a term before adding an operator.",
                   "The current query has not been changed.")
        else:
            self.operator("OR", close_group=close_group)
        return self

    def negate(self):
        """Negates the next term with NOT."""
        self.operator("NOT")
        return self

    def search(self, q=None, index=None, advanced=None, limit=SEARCH_LIMIT, info=False):
        """Execute a search and return the results.

        Args:
            q (str): The query to execute. Defaults to the current query, if any.
                    There must be some query to execute.
            index (str): The Globus Search index to search on. Required.
            advanced (bool): If **True**, will submit query in "advanced" mode to enable field matches.
                    If **False**, only basic fulltext term matches will be supported.
                    Default **False**.

                    This value will change to **True** automatically if
                    the query is built with helpers.
            limit (int): The maximum number of results to return.
                    The max for this argument is the SEARCH_LIMIT imposed by Globus Search.
            info (bool): If **False**, search will return a list of the results.
                    If **True**, search will return a tuple containing the results list
                    and other information about the query.
                    Default **False**.

        Returns:
            list (if info=False): The results.
        Returns:
            tuple (if info=True): The results, and a dictionary of query information.
        """
        if q is None:
            q = self.query
        if not q.strip("()"):
            print_("Error: No query")
            return ([], {"error": "No query"}) if info else []
        if index is None:
            print_("Error: No index specified")
            return ([], {"error": "No index"}) if info else []
        else:
            uuid_index = mdf_toolbox.translate_index(index)
        if advanced is None or self.advanced:
            advanced = self.advanced
        if limit is None:
            limit = self.limit or SEARCH_LIMIT
        if limit > SEARCH_LIMIT:
            limit = SEARCH_LIMIT

        q = self.__clean_query_string(q)

        # Simple query (max 10k results)
        qu = {
            "q": q,
            "advanced": advanced,
            "limit": limit,
            "offset": 0
            }
        res = mdf_toolbox.gmeta_pop(self.__search_client.post_search(uuid_index, qu), info=info)
        # Add additional info
        if info:
            res[1]["query"] = qu
            res[1]["index"] = index
            res[1]["index_uuid"] = uuid_index
        return res

    def aggregate(self, q=None, index=None, scroll_size=SEARCH_LIMIT):
        """Gather all results that match a specific query

        Args:
            q (str): The query to execute. Defaults to the current query, if any.
                    There must be some query to execute.
            scroll_size (int): Maximum number of records requested per request.

        Returns:
            list of dict: All matching records.

        Note:
            All aggregate queries run in advanced mode.
        """
        if q is None:
            q = self.query
        if not q.strip("()"):
            print_("Error: No query")
            return []
        if index is None:
            print_("Error: No index specified")
            return []

        q = self.__clean_query_string(q)
        # TODO: Remove record restriction (all entries require scroll_id)
        q += " AND mdf.resource_type:record"

        # Get the total number of records
        total = self.search(q, index=index, limit=0, advanced=True,
                            info=True)[1]["total_query_matches"]

        # If aggregate is unnecessary, use Search automatically instead
        if total <= SEARCH_LIMIT:
            return self.search(q, index=index, limit=SEARCH_LIMIT, advanced=True)

        # Scroll until all results are found
        output = []

        # TODO: scroll_pos = 0 (when all entries have scroll_id)
        scroll_pos = 1
        with tqdm(total=total) as pbar:
            while len(output) < total:

                # Scroll until the width is small enough to get all records
                #   `scroll_id`s are unique to each dataset. If multiple datasets
                #   match a certain query, the total number of matching records
                #   may exceed the maximum that search will return - even if the
                #   scroll width is much smaller than that maximum
                scroll_width = scroll_size
                while True:
                    query = "(" + q + ') AND (mdf.scroll_id:>=%d AND mdf.scroll_id:<%d)' % (
                                            scroll_pos, scroll_pos+scroll_width)
                    results, info = self.search(query, index=index, advanced=True, info=True)

                    # Check to make sure that all the matching records were returned
                    if info["total_query_matches"] <= len(results):
                        break

                    # If not, reduce the scroll width
                    # new_width is proportional with the proportion of results returned
                    new_width = scroll_width * (len(results) // info["total_query_matches"])
                    # scroll_width should never be 0, and should only be 1 in rare circumstances
                    scroll_width = new_width if new_width > 1 else max(scroll_width//2, 1)

                # Append the results to the output
                output.extend(results)
                pbar.update(len(results))
                scroll_pos += scroll_width

        return output

    def mapping(self, index):
        """Fetch the mapping for the specified index.

        Args:
            index (str): The index to map.

        Returns:
            dict: The full mapping for the index.
        """
        return (self.__search_client.get(
                    "/unstable/index/{}/mapping".format(mdf_toolbox.translate_index(index)))
                ["mappings"])<|MERGE_RESOLUTION|>--- conflicted
+++ resolved
@@ -364,13 +364,8 @@
     def match_source_names(self, source_names):
         """Add sources to match to the query.
 
-<<<<<<< HEAD
-        Args:
-            sources (str or list of str): The sources to match.
-=======
-        Arguments:
-        source_names (str or list of str): The source_names to match.
->>>>>>> bc60ee25
+        Args:
+            source_names (str or list of str): The source_names to match.
 
         Returns:
             self (Forge): For chaining.
@@ -431,34 +426,7 @@
                          required=True, new_group=True)
         # Other elements should stay in that group
         for element in elements[1:]:
-<<<<<<< HEAD
-            self.match_field(field="mdf.elements", value=element, required=match_all,
-                             new_group=False)
-        return self
-
-    def match_tags(self, tags, match_all=True):
-        """Add tags to the query.
-
-        Args:
-            tags (str or list of str): The tags (keywords) to match.
-            match_all (bool): If **True**, will add with AND.
-                    If **False**, will use OR. Default **True**.
-
-        Returns:
-            self (Forge): For chaining.
-        """
-
-        if not tags:
-            return self
-        if isinstance(tags, string_types):
-            tags = [tags]
-
-        self.match_field(field="mdf.tags", value=tags[0], required=True, new_group=True)
-        for tag in tags[1:]:
-            self.match_field(field="mdf.tags", value=tag, required=match_all,
-=======
             self.match_field(field="material.elements", value=element, required=match_all,
->>>>>>> bc60ee25
                              new_group=False)
         return self
 
@@ -565,23 +533,6 @@
                            match_all=True, info=False):
         """Execute a search for the given elements in the given sources.
         search_by_elements([x], [y]) is equivalent to
-<<<<<<< HEAD
-        match_elements([x]).match_sources([y]).search()
-
-        Args:
-            elements (list of str): The elements to match. Default [].
-            sources (list of str): The sources to match. Default [].
-            index (str): The Globus Search index to search on. Defaults to the current index.
-            limit (int): The maximum number of results to return.
-                    The max for this argument is the SEARCH_LIMIT imposed by Globus Search.
-            match_all (bool): If **True**, will add elements with AND.
-                    If **False**, will use OR.
-                    Default **True**.
-            info (bool): If **False**, search will return a list of the results.
-                    If **True**, search will return a tuple containing the results list,
-                    and other information about the query.
-                    Default **False**.
-=======
             match_elements([x]).match_source_names([y]).search()
         Note that this method does use terms from the current query.
 
@@ -598,7 +549,6 @@
                      If True, search will return a tuple containing the results list,
                         and other information about the query.
                      Default False.
->>>>>>> bc60ee25
 
         Returns:
             list (if info=False): The results.
@@ -633,50 +583,14 @@
         """
         return self.match_titles(titles).search(index=index, limit=limit, info=info)
 
-<<<<<<< HEAD
-    def search_by_tags(self, tags, index=None, limit=None, match_all=True, info=False):
-        """Execute a search for the given tag.
-        search_by_tags([x]) is equivalent to match_tags([x]).search()
-
-        Args:
-            tags (list of str): The tags to match. Default [].
-            index (str): The Globus Search index to search on. Defaults to the current index.
-            limit (int): The maximum number of results to return.
-                    The max for this argument is the SEARCH_LIMIT imposed by Globus Search.
-            match_all (bool): If **True**, will add elements with AND.
-                    If **False**, will use OR.
-                    Default **True**.
-            info (bool): If **False**, search will return a list of the results.
-                    If **True**, search will return a tuple containing the results list,
-                    and other information about the query.
-                    Default **False**.
-
-        Returns:
-            list (if info=False): The results.
-        Returns:
-            tuple (if info=True): The results, and a dictionary of query information.
-        """
-        return self.match_tags(tags, match_all=match_all).search(index=index,
-                                                                 limit=limit,
-                                                                 info=info)
-
-    def aggregate_source(self, sources, index=None):
-=======
     def aggregate_sources(self, source_names, index=None):
->>>>>>> bc60ee25
         """Aggregate all records from a given source.
         There is no limit to the number of results returned.
         Please beware of aggregating very large datasets.
 
-<<<<<<< HEAD
-        Args:
-            sources (str or list of str): The source to aggregate.
-            index (str): The Globus Search index to search on. Defaults to the current index.
-=======
         Arguments:
         source_names (str or list of str): The source to aggregate.
         index (str): The Globus Search index to search on. Defaults to the current index.
->>>>>>> bc60ee25
 
         Returns:
             list of dict: All of the records from the source.
