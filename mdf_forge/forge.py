import os

import requests
import globus_sdk
from tqdm import tqdm

from six import print_, string_types

from mdf_toolbox import toolbox

# Maximum recommended number of HTTP file transfers
# Large transfers are much better suited to Globus Transfer use
HTTP_NUM_LIMIT = 2000
# Maximum number of results per search allowed by Globus Search
SEARCH_LIMIT = 10000


class Forge:
    """Fetch metadata from Globus Search and files from the Materials Data Facility.
    Forge is intended to be the best way to access MDF data for all users.
    An internal Query object is used to make queries. From the user's perspective,
    an instantiation of Forge will black-box searching.

    Public Variables:
    local_ep is the endpoint ID of the local Globus Connect Personal endpoint.

    """
    __default_index = "mdf"
    __services = ["mdf", "transfer", "search"]
    __app_name = "MDF_Forge"

    def __init__(self, index=__default_index, local_ep=None, **kwargs):
        """Initialize the Forge instance.

        Arguments:
        index (str): The Globus Search index to search on. Default "mdf".
        local_ep (str): The endpoint ID of the local Globus Connect Personal endpoint.
                        If not provided, may be autodetected as possible.

        Keyword Arguments:
        services (list of str): The services to authenticate for.
                                Advanced users only.
        """
        self.__index = index
        self.local_ep = local_ep
        self.__services = kwargs.get('services', self.__services)

        clients = toolbox.login(credentials={
                                "app_name": self.__app_name,
                                "services": self.__services,
                                "index": self.__index})
        self.__search_client = clients["search"]
        self.__transfer_client = clients["transfer"]
        self.__mdf_authorizer = clients["mdf"]

        self.__query = Query(self.__search_client)

    @property
    def search_client(self):
        return self.__search_client

    @property
    def transfer_client(self):
        return self.__transfer_client

    @property
    def mdf_authorizer(self):
        return self.__mdf_authorizer


# ***********************************************
# * Core functions
# ***********************************************

    def match_field(self, field, value, required=True, new_group=False):
        """Add a field:value term to the query.
        Matches will have field == value.

        Arguments:
        field (str): The field to check for the value.
            The field must be namespaced according to Elasticsearch rules using the dot syntax.
            Ex. "mdf.source_name" is the "source_name" field of the "mdf" dictionary.
        value (str): The value to match.
        required (bool): If True, will add term with AND. If False, will use OR. Default True.
        new_group (bool): If True, will separate term into new parenthetical group.
                          If False, will not.
                          Default False.

        Returns:
        self (Forge): For chaining.
        """
        # If not the start of the query string, add an AND or OR
        if self.__query.initialized:
            if required:
                self.__query.and_join(new_group)
            else:
                self.__query.or_join(new_group)
        self.__query.field(field, value)
        return self

    def exclude_field(self, field, value, new_group=False):
        """Exclude a field:value term from the query.
        Matches will NOT have field == value.

        Arguments:
        field (str): The field to check for the value.
            The field must be namespaced according to Elasticsearch rules using the dot syntax.
            Ex. "mdf.source_name" is the "source_name" field of the "mdf" dictionary.
        value (str): The value to exclude.
        new_group (bool): If True, will separate term into new parenthetical group.
                          If False, will not.
                          Default False.

        Returns:
        self (Forge): For chaining.
        """
        # If not the start of the query string, add an AND
        # OR would not make much sense for excluding
        if self.__query.initialized:
            self.__query.and_join(new_group)
        self.__query.negate().field(field, value)
        return self

    def search(self, q=None, advanced=False, limit=SEARCH_LIMIT, info=False,
               reset_query=True):
        """Execute a search and return the results.

        Arguments:
        q (str): The query to execute. Defaults to the current query, if any.
                 There must be some query to execute.
        advanced (bool): If True, will submit query in "advanced" mode to enable field matches.
                         If False, only basic fulltext term matches will be supported.
                         Default False.
                         This value will change to True automatically
                            if the query is built with helpers.
        limit (int): The maximum number of results to return.
                     The max for this argument is the SEARCH_LIMIT imposed by Globus Search.
        info (bool): If False, search will return a list of the results.
                     If True, search will return a tuple containing the results list
                        and other information about the query.
                     Default False.
        reset_query (bool): If True, will destroy the query after execution and start a fresh one.
                            If False, keeps the current query alive.
                            Default True.

        Returns:
        list (if info=False): The results.
        tuple (if info=True): The results, and a dictionary of query information.
        """
        res = self.__query.search(q=q, advanced=advanced, limit=limit, info=info)
        if reset_query:
            self.reset_query()
        return res

    def aggregate(self, q=None, scroll_size=SEARCH_LIMIT, reset_query=True):
        """Perform an advanced query, and return all matching results.
        Will automatically preform multiple queries in order to retrieve all results.

        Note that all aggregate queries run in advanced mode.

        Arguments:
        q (str): The query to execute. Defaults to the current query, if any.
                 There must be some query to execute.
        scroll_size (int): Minimum number of records returned per query
        reset_query (bool): If True, will destroy the query after execution and start a fresh one.
                            If False, will keep the current query alive.
                            Default True.

        Returns:
        list of dict: All matching records
        """
        res = self.__query.aggregate(q=q, scroll_size=scroll_size)
        if reset_query:
            self.reset_query()
        return res

    def show_fields(self, block=None):
        """Retrieve and return the mapping for the given metadata block.

        Arguments:
        block (str): The top-level field to fetch the mapping for.
                     Default None, which lists just the blocks.

        Returns:
        dict: A set of field:datatype pairs.
        """
        mapping = self.__query.mapping()
        if not block:
            blocks = set()
            for key in mapping.keys():
                blocks.add(key.split(".")[0])
            block_map = {}
            for b in blocks:
                block_map[b] = "object"
        else:
            block_map = {}
            for key, value in mapping.items():
                if key.startswith(block):
                    block_map[key] = value
        return block_map

    def current_query(self):
        """Return the current query string.

        Returns:
        str: The current query string.
        """
        return self.__query.clean_query()

    def reset_query(self):
        """Destroy the current query and create a fresh one.

        Returns:
        None: Does not return self because this method should not be chained.
        """
        del self.__query
        self.__query = Query(self.__search_client)


# ***********************************************
# * Expanded functions
# ***********************************************

    def match_range(self, field, start, stop, inclusive=True, required=True, new_group=False):
        """Add a field:[some range] term to the query.
        Matches will have field == value in range.

        Arguments:
        field (str): The field to check for the value.
            The field must be namespaced according to Elasticsearch rules using the dot syntax.
            Ex. "mdf.source_name" is the "source_name" field of the "mdf" dictionary.
        start (str or int): The starting value. "*" is acceptable to make no lower bound.
        stop (str or int): The ending value. "*" is acceptable to have no upper bound.
        inclusive (bool): If True, the start and stop values will be included in the search.
                          If False, the start and stop values will not be included in the search.
        required (bool): If True, will add term with AND. If False, will use OR. Default True.
        new_group (bool): If True, will separate term into new parenthetical group.
                          If False, will not.
                          Default False.

        Returns:
        self (Forge): For chaining.
        """
        if inclusive:
            value = "[" + str(start) + " TO " + str(stop) + "]"
        else:
            value = "{" + str(start) + " TO " + str(stop) + "}"
        self.match_field(field, value, required=required, new_group=new_group)
        return self

    def exclude_range(self, field, start, stop, inclusive=True, new_group=False):
        """Exclude a field:[some range] term to the query.
        Matches will have field != values in range.

        Arguments:
        field (str): The field to check for the value.
            The field must be namespaced according to Elasticsearch rules using the dot syntax.
            Ex. "mdf.source_name" is the "source_name" field of the "mdf" dictionary.
        start (str or int): The starting value. "*" is acceptable to make no lower bound.
        stop (str or int): The ending value. "*" is acceptable to have no upper bound.
        inclusive (bool): If True, the start and stop values will not be included in the search.
                          If False, the start and stop values will be included in the search.
        new_group (bool): If True, will separate term into new parenthetical group.
                          If False, will not.
                          Default False.

        Returns:
        self (Forge): For chaining.
        """
        if inclusive:
            value = "[" + str(start) + " TO " + str(stop) + "]"
        else:
            value = "{" + str(start) + " TO " + str(stop) + "}"
        self.exclude_field(field, value, new_group=new_group)
        return self


# ***********************************************
# * Helper functions
# ***********************************************

    def exclusive_match(self, field, value):
        """Match exactly the given value, with no other data in the field.

        Arguments:
        field (str): The field to check for the value.
            The field must be namespaced according to Elasticsearch rules using the dot syntax.
            Ex. "mdf.source_name" is the "source_name" field of the "mdf" dictionary.
        value (str or list of str): The value to match exactly.

        Returns:
        self (Forge): For chaining
        """
        if isinstance(value, string_types):
            value = [value]
        value.sort()
        # Hacky way to get ES to do exclusive search
        # Essentially have a big range search that matches NOT anything
        # Except for the actual values
        # Example: [foo, bar, baz] =>
        #   (NOT {* TO foo} AND [foo TO foo] AND NOT {foo to bar} AND [bar TO bar]
        #    AND NOT {bar TO baz} AND [baz TO baz] AND NOT {baz TO *})
        # Except it must be sorted to not overlap

        # Start with removing everything before first value
        self.exclude_range(field, "*", value[0], inclusive=False, new_group=True)
        # Select first value
        self.match_range(field, value[0], value[0])
        # Do the rest of the values
        for index, val in enumerate(value[1:]):
            self.exclude_range(field, value[index-1], val, inclusive=False)
            self.match_range(field, val, val)
        # Add end
        self.exclude_range(field, value[-1], "*", inclusive=False)
        # Done
        return self

    def match_sources(self, sources):
        """Add sources to match to the query.

        Arguments:
        sources (str or list of str): The sources to match.

        Returns:
        self (Forge): For chaining.
        """
        # If no sources are supplied, nothing to match
        if not sources:
            return self
        if isinstance(sources, string_types):
            sources = [sources]
        # First source should be in new group and required
        self.match_field(field="mdf.source_name", value=sources[0], required=True, new_group=True)
        # Other sources should stay in that group, and not be required
        for src in sources[1:]:
            self.match_field(field="mdf.source_name", value=src, required=False, new_group=False)
        return self

    def match_ids(self, mdf_ids):
        """Match all the IDs in the given mdf_id list.

        Arguments:
        mdf_ids (str or list of str): The IDs to match.

        Returns:
        self (Forge): For chaining.
        """
        # If no IDs are supplied, nothing to match
        if not mdf_ids:
            return self
        if isinstance(mdf_ids, string_types):
            mdf_ids = [mdf_ids]
        # First ID should be in new group and required
        self.match_field(field="mdf.mdf_id", value=mdf_ids[0], required=True, new_group=True)
        # Other IDs should stay in that group, and not be required
        for mid in mdf_ids[1:]:
            self.match_field(field="mdf.mdf_id", value=mid, required=False, new_group=False)
        return self

    def match_elements(self, elements, match_all=True):
        """Add elemental abbreviations to the query.

        Arguments:
        elements (str or list of str): The elements to match.
        match_all (bool): If True, will add with AND. If False, will use OR. Default True.

        Returns:
        self (Forge): For chaining.
        """
        # If no elements are supplied, nothing to match
        if not elements:
            return self
        if isinstance(elements, string_types):
            elements = [elements]
        # First element should be in new group and required
        self.match_field(field="mdf.elements", value=elements[0], required=True, new_group=True)
        # Other elements should stay in that group
        for element in elements[1:]:
            self.match_field(field="mdf.elements", value=element, required=match_all,
                             new_group=False)
        return self

    def match_tags(self, tags, match_all=True):
        """Add tags to the query.

        Arguments:
        tags (str or list of str): The tags (keywords) to match.
        match_all (bool): If True, will add with AND. If False, will use OR. Default True.

        Returns:
        self (Forge): For chaining.
        """

        if not tags:
            return self
        if isinstance(tags, string_types):
            tags = [tags]

        self.match_field(field="mdf.tags", value=tags[0], required=True, new_group=True)
        for tag in tags[1:]:
            self.match_field(field="mdf.tags", value=tag, required=match_all,
                             new_group=False)
        return self

    def match_titles(self, titles):
        """Add titles to the query.

        Arguments:
        titles (str or list of str): The titles to match.

        Returns:
        self (Forge): For chaining.
        """
        if not titles:
            return self
        if not isinstance(titles, list):
            titles = [titles]

        self.match_field(field="mdf.title", value=titles[0], required=True, new_group=True)
        for title in titles[1:]:
            self.match_field(field="mdf.title", value=title, required=False, new_group=False)
        return self

<<<<<<< HEAD

    def match_years(self, years=None, min = None, max = None, inclusive=True):
        """Add years and limits to the query.

        Arguments:
        years   (int or string, or list of int or strings): The years to match.
        min     (int or string): The lower range of years to match.
        max     (int or string): The upper range of years to match.
        inclusive (bool): If True, will add min and max years to the range. If False, they will be excluded.
                          Default True.
        limit (int): The maximum number of results to return.
                     The max for this argument is the SEARCH_LIMIT imposed by Globus Search.
        info (bool): If False, search will return a list of the results.
                     If True, search will return a tuple containing the results list,
                        and other information about the query. Default False.
        Returns:
        self (Forge): For chaining.
        """
        if years is None and min is None and max is None:
            print_("Year is not a valid input.")
            return self

        if years is not None:
            if not years:
                return self
            if not isinstance(years, list):
                years = [years]
            years_new = []
            for year in years:
                try:
                    year = int(year)
                    print(year)
                    years_new.append(year)
                except:
                    print_("Year is not a valid input.")
                    return self

            self.match_field(field="mdf.year", value=str(years_new[0]), required=True, new_group=True)
            for year in years_new[1:]:
                self.match_field(field="mdf.year", value=str(year), required=False, new_group=False)
        else:
            year_start = "*"; year_stop = "*"
            if min is not None:
                try:
                    year_start = int(min)
                except:
                    print_("Year is not a valid input.")
                    return self
            if max is not None:
                try:
                    year_stop = int(max)
                except:
                    print_("Year is not a valid input.")
                    return self

            self.match_range(field="mdf.year", start=str(year_start), stop=str(year_stop), inclusive=inclusive, required=True,
                         new_group=False)
        return self


=======
>>>>>>> 6b6c6766
    def match_resource_types(self, types):
        """Match the given resource types.

        Arguments:
        types (str or list of str): The resource_types to match.

        Returns:
        self (Forge): For chaining.
        """
        # If no types, nothing to match
        if not types:
            return self
        if isinstance(types, string_types):
            types = [types]
        # First type should be in new group and required
        self.match_field(field="mdf.resource_type", value=types[0], required=True, new_group=True)
        # Other IDs should stay in that group, and not be required
        for rt in types[1:]:
            self.match_field(field="mdf.resource_type", value=rt, required=False, new_group=False)
        return self


# ***********************************************
# * Premade searches
# ***********************************************

    def search_by_elements(self, elements, sources=[], limit=None, match_all=True, info=False):
        """Execute a search for the given elements in the given sources.
        search_by_elements([x], [y]) is equivalent to
            match_elements([x]).match_sources([y]).search()
        Note that this method does use terms from the current query.

        Arguments:
        elements (list of str): The elements to match. Default [].
        sources (list of str): The sources to match. Default [].
        limit (int): The maximum number of results to return.
                     The max for this argument is the SEARCH_LIMIT imposed by Globus Search.
        match_all (bool): If True, will add elements with AND.
                          If False, will use OR.
                          Default True.
        info (bool): If False, search will return a list of the results.
                     If True, search will return a tuple containing the results list,
                        and other information about the query.
                     Default False.

        Returns:
        list (if info=False): The results.
        tuple (if info=True): The results, and a dictionary of query information.
        """
        return (self.match_elements(elements, match_all=match_all)
                    .match_sources(sources)
                    .search(limit=limit, info=info))

    def search_by_titles(self, titles, limit=None, info=False):
        """Execute a search for the given titles.
        search_by_titles([x]) is equivalent to match_titles([x]).search()

        Arguments:
        titles (list of str): The titles to match. Default [].
        limit (int): The maximum number of results to return.
                     The max for this argument is the SEARCH_LIMIT imposed by Globus Search.
        info (bool): If False, search will return a list of the results.
                     If True, search will return a tuple containing the results list,
                        and other information about the query.
                     Default False.

        Returns:
        list (if info=False): The results.
        tuple (if info=True): The results, and a dictionary of query information.
        """
        return self.match_titles(titles).search(limit=limit, info=info)

    def search_by_tags(self, tags, limit=None, match_all=True, info=False):
        """Execute a search for the given tag.
        search_by_tags([x]) is equivalent to match_tags([x]).search()

        Arguments:
        tags (list of str): The tags to match. Default [].
        limit (int): The maximum number of results to return.
                     The max for this argument is the SEARCH_LIMIT imposed by Globus Search.
        match_all (bool): If True, will add elements with AND.
                          If False, will use OR.
                          Default True.
        info (bool): If False, search will return a list of the results.
        If True, search will return a tuple containing the results list,
            and other information about the query.
        Default False.

        Returns:
        list (if info=False): The results.
        tuple (if info=True): The results, and a dictionary of query information.
        """
        return self.match_tags(tags, match_all=match_all).search(limit=limit, info=info)

<<<<<<< HEAD

    def search_by_years(self, years=None, min=None, max=None, inclusive=True, limit=None, info=False):
        """Execute a search for the given year or years.
        search_by_years([x]) is equivalent to match_years([x]).search()

        Arguments:
        years   (int or string, or list of int or strings): The years to match.
        min     (int or string): The lower range of years to match.
        max     (int or string): The upper range of years to match.
        inclusive (bool): If True, will add min and max years to the range. If False, they will be excluded.
                          Default True.
        limit (int): The maximum number of results to return.
                     The max for this argument is the SEARCH_LIMIT imposed by Globus Search.
        info (bool): If False, search will return a list of the results.
                     If True, search will return a tuple containing the results list,
                        and other information about the query. Default False.

        Returns:
        list (if info=False): The results.
        tuple (if info=True): The results, and a dictionary of query information.
        """
        return self.match_years(years, min, max, inclusive=inclusive).search(limit=limit, info=info)


=======
>>>>>>> 6b6c6766
    def aggregate_source(self, sources):
        """Aggregate all records from a given source.
        There is no limit to the number of results returned.
        Please beware of aggregating very large datasets.

        Arguments:
        sources (str or list of str): The source to aggregate.

        Returns:
        list of dict: All of the records from the source.
        """
        return self.match_sources(sources).aggregate()

    def fetch_datasets_from_results(self, entries=None, query=None, reset_query=True):
        """Retrieve the dataset entries for given records.
        Note that this method may use the current query.

        Arguments:
        entries (dict, list of dict, or tuple of dict): The records to parse to find the datasets.
            entries can be a single entry, a list of entries, or a tuple with a list of entries.
            The latter two options support both return values of the search() method.
            If entries is None, the current query is executed and those results are used instead.
        query (str): If entries is None:
                        Search using this query instead of the current query.
                        Default None, which uses the current query.
        reset_query (bool): If entries is None and query is None:
                                If True, will reset the current query after searching.
                                If False, will leave the current query in memory.
                                Default True.
                            Else:
                                Does nothing.

        Returns:
        list: The dataset entries.
        """
        if entries is None:
            entries = self.search(q=query, reset_query=(query is None or reset_query))
        # If entries is not a list of dict, make it one
        if isinstance(entries, dict):
            entries = [entries]
        elif isinstance(entries, tuple):
            entries = entries[0]
        ds_ids = set()
        # For every entry, extract the appropriate ID
        for entry in entries:
            # For records, extract the parent_id
            # Most entries should be records here
            if entry["mdf"]["resource_type"] == "record":
                ds_ids.add(entry["mdf"]["links"]["parent_id"])
            # For datasets, extract the mdf_id
            elif entry["mdf"]["resource_type"] == "dataset":
                ds_ids.add(entry["mdf"]["mdf_id"])
            # For anything else (collection), do nothing
            else:
                pass
        return self.match_ids(list(ds_ids)).search()


# ***********************************************
# * Data retrieval functions
# ***********************************************

    def http_download(self, results, dest=".", preserve_dir=False, verbose=True):
        """Download data files from the provided results using HTTPS.
        For more than HTTP_NUM_LIMIT (defined above) files, you should use globus_download(),
            which uses Globus Transfer.

        Arguments:
        results (dict): The records from which files should be fetched.
                        This should be the return value of a search method.
        dest (str): The destination path for the data files on the local machine.
                    Default current directory.
        preserve_dir (bool): If True, the directory structure for the data files will be
                                recreated at the destination.
                             If False, only the data files themselves will be saved.
                            Default False.
        verbose (bool): If True, status and progress messages will be printed.
                        If False, only error messages will be printed.
                        Default True.
        """
        # If user submitted single result, make into list
        if isinstance(results, dict):
            results = [results]
        # If results have info attached, remove it
        elif isinstance(results, tuple):
            results = results[0]
        if len(results) > HTTP_NUM_LIMIT:
            print_("Error: Too many results supplied. Use globus_download()"
                   + " for fetching more than "
                   + str(HTTP_NUM_LIMIT)
                   + " entries.")
            return {
                "success": False,
                "message": ("Too many results supplied. Use globus_download()"
                            + " for fetching more than "
                            + str(HTTP_NUM_LIMIT)
                            + " entries.")
                }
        for res in tqdm(results, desc="Fetching files", disable=(not verbose)):
            for key in res["mdf"]["links"].keys():
                dl = res["mdf"]["links"][key]
                host = dl.get("http_host", None) if type(dl) is dict else None
                if host:
                    remote_path = dl["path"]
                    # local_path should be either dest + whole path or dest + filename
                    if preserve_dir:
                        local_path = os.path.normpath(dest + "/" + dl["path"])
                    else:
                        local_path = os.path.normpath(dest + "/" + os.path.basename(dl["path"]))
                    # Make dirs for storing the file if they don't exist
                    # preserve_dir doesn't matter; local_path has accounted for it already
                    try:
                        os.makedirs(os.path.dirname(local_path))
                    # If dest is current dir and preserve_dir=False, there are no dirs to make.
                    # os.makedirs() will raise FileNotFoundError (Python3 subclass of IOError).
                    # Since it means all dirs required exist, it can be swallowed.
                    except (IOError, OSError):
                        pass
                    # Check if file already exists, change filename if necessary
                    collisions = 0
                    while os.path.exists(local_path):
                        # Find period marking extension, if exists
                        # Will be after last slash
                        last_slash = local_path.rfind("/")
                        index = local_path.rfind(".", (last_slash if last_slash != -1 else 0))
                        if index < 0:
                            ext = ""
                        else:
                            ext = local_path[index:]
                            local_path = local_path[:index]
                        # Check if already added number to end
                        old_add = "("+str(collisions)+")"
                        collisions += 1
                        new_add = "("+str(collisions)+")"
                        if local_path.endswith(old_add):
                            local_path = local_path[:-len(old_add)] + new_add + ext
                        else:
                            local_path = local_path + new_add + ext
                    headers = {}
                    self.__mdf_authorizer.set_authorization_header(headers)
                    response = requests.get(host+remote_path, headers=headers)
                    # Handle first 401 by regenerating auth headers
                    if response.status_code == 401:
                        self.__mdf_authorizer.handle_missing_authorization()
                        self.__mdf_authorizer.set_authorization_header(headers)
                        self.response = requests.get(host+remote_path, headers=headers)
                    # Handle other errors by passing the buck to the user
                    if response.status_code != 200:
                        print_("Error ", response.status_code,
                               " when attempting to access '",
                               host+remote_path, "'", sep="")
                    else:
                        # Write out the binary response content
                        with open(local_path, 'wb') as output:
                            output.write(response.content)

    def globus_download(self, results, dest=".", dest_ep=None, preserve_dir=False,
                        wait_for_completion=True, verbose=True):
        """Download data files from the provided results using Globus Transfer.
        This method requires Globus Connect to be installed on the destination endpoint.

        Arguments:
        results (dict): The records from which files should be fetched.
                        This should be the return value of a search method.
        dest (str): The destination path for the data files on the local machine.
                    Default current directory.
        preserve_dir (bool): If True, the directory structure for the data files will be
                                recreated at the destination. The path to the new files
                                will be relative to the `dest` path
                             If False, only the data files themselves will be saved.
                             Default False.
        wait_for_completion (bool): If True, will block until the transfer is finished.
                                    If False, will not block.
                                    Default True.
        verbose (bool): If True, status and progress messages will be print_ed.
                        If False, only error messages will be print_ed.
                        Default True.

        Returns:
        list of str: task IDs of the Globus transfers
        """
        dest = os.path.abspath(dest)
        # If results have info attached, remove it
        if type(results) is tuple:
            results = results[0]
        if not dest_ep:
            if not self.local_ep:
                self.local_ep = toolbox.get_local_ep(self.__transfer_client)
            dest_ep = self.local_ep

        # Assemble the transfer data
        tasks = {}
        filenames = set()
        for res in tqdm(results, desc="Processing records", disable=(not verbose)):
            found = False
            for key in res["mdf"]["links"].keys():
                # Get the location of the data
                dl = res["mdf"]["links"][key]
                host = dl.get("globus_endpoint", None) if type(dl) is dict else None

                # If the data is on a Globus Endpoint
                # This filters keys that are not data links
                if host:
                    found = True
                    remote_path = dl["path"]
                    # local_path should be either dest + whole path or dest + filename
                    if preserve_dir:
                        # remote_path is absolute, so os.path.join does not work
                        local_path = os.path.abspath(dest + remote_path)
                    else:
                        local_path = os.path.abspath(
                                        os.path.join(dest,
                                                     os.path.basename(remote_path)))

                    # Make dirs for storing the file if they don't exist
                    # preserve_dir doesn't matter; local_path has accounted for it already
                    try:
                        os.makedirs(os.path.dirname(local_path))
                    # If dest is current dir and preserve_dir=False, there are no dirs to make.
                    # os.makedirs() will raise FileNotFoundError (Python3 subclass of IOError).
                    # Since it means all dirs required exist, it can be swallowed.
                    except (IOError, OSError):
                        pass

                    if not preserve_dir:
                        # Check if file already exists, change filename if necessary
                        # The pattern is to add a number just before the extension
                        # (e.g., myfile(1).ext)
                        collisions = 0
                        while os.path.exists(local_path) or local_path in filenames:
                            # Find period marking extension, if exists
                            # Will be after last slash
                            index = local_path.rfind(".", local_path.rfind("/"))
                            if index < 0:
                                ext = ""
                            else:
                                ext = local_path[index:]
                                local_path = local_path[:index]
                            # Check if already added number to end
                            old_add = "("+str(collisions)+")"
                            collisions += 1
                            new_add = "("+str(collisions)+")"
                            if local_path.endswith(old_add):
                                local_path = local_path[:-len(old_add)] + new_add + ext
                            else:
                                local_path = local_path + new_add + ext

                    # Add data to a transfer data object
                    #   LW 11Aug17: TODO, handle transfers with huge number of files
                    #      - If a TransferData object is too large,
                    #           Globus might timeout before it can be completely uploaded
                    #        So, we need to be able to check the size of the TD object and,
                    #           if need be, send it early
                    if host not in tasks.keys():
                        tasks[host] = globus_sdk.TransferData(self.__transfer_client,
                                                              host, dest_ep,
                                                              verify_checksum=True)
                    tasks[host].add_item(remote_path, local_path)
                    filenames.add(local_path)
            if not found:
                print_("Error on record: No globus_endpoint provided.\nRecord: ", + str(res))

        # Submit the jobs
        submissions = []
        for td in tqdm(tasks.values(), desc="Submitting transfers", disable=(not verbose)):
            result = self.__transfer_client.submit_transfer(td)
            if result["code"] != "Accepted":
                raise globus_sdk.GlobusError("Error submitting transfer:", result["message"])
            else:
                if wait_for_completion:
                    while not self.__transfer_client.task_wait(result["task_id"], timeout=60,
                                                               polling_interval=10):
                        if verbose:
                            print_("Transferring...")
                        for event in self.__transfer_client.task_event_list(res["task_id"]):
                            if event["is_error"]:
                                self.__transfer_client.cancel_task(res["task_id"])
                                raise globus_sdk.GlobusError("Error: " + event["description"])

                submissions.append(result["task_id"])
        if verbose:
            print_("All transfers submitted")
            print_("Task IDs:", "\n".join(submissions))
        return submissions

    def http_stream(self, results, verbose=True):
        """Yield data files from the provided results using HTTPS, through a generator.
        For more than HTTP_NUM_LIMIT (defined above) files, you should use globus_download(),
            which uses Globus Transfer.

        Arguments:
        results (dict): The records from which files should be fetched.
                        This should be the return value of a search method.
        verbose (bool): If True, status and progress messages will be print_ed.
                        If False, only error messages will be print_ed.
                        Default True.

        Yields:
        str: Text of each data file.
        """
        # If results have info attached, remove it
        if type(results) is tuple:
            results = results[0]
        elif type(results) is not list:
            results = [results]
        if len(results) > HTTP_NUM_LIMIT:
            print_("Too many results supplied. Use globus_download()"
                   + " for fetching more than "
                   + str(HTTP_NUM_LIMIT)
                   + " entries.")
            yield {
                "success": False,
                "message": ("Too many results supplied. Use globus_download()"
                            + " for fetching more than "
                            + str(HTTP_NUM_LIMIT)
                            + " entries.")
                }
            return
        for res in results:
            for key in res["mdf"]["links"].keys():
                dl = res["mdf"]["links"][key]
                host = dl.get("http_host", None) if type(dl) is dict else None
                if host:
                    remote_path = dl["path"]
                    headers = {}
                    self.__mdf_authorizer.set_authorization_header(headers)
                    response = requests.get(host+remote_path, headers=headers)
                    # Handle first 401 by regenerating auth headers
                    if response.status_code == 401:
                        self.__mdf_authorizer.handle_missing_authorization()
                        self.__mdf_authorizer.set_authorization_header(headers)
                        self.response = requests.get(host+remote_path, headers=headers)
                    # Handle other errors by passing the buck to the user
                    if response.status_code != 200:
                        print_("Error ", response.status_code, " when attempting to access '",
                               host+remote_path, "'", sep="")
                        yield None
                    else:
                        yield response.text

    def http_return(self, results, verbose=True):
        """Return data files from the provided results using HTTPS.
        For more than HTTP_NUM_LIMIT (defined above) files, you should use globus_download(),
            which uses Globus Transfer.

        Arguments:
        results (dict): The records from which files should be fetched.
                        This should be the return value of a search method.
        verbose (bool): If True, status and progress messages will be print_ed.
                        If False, only error messages will be print_ed.
                        Default True.

        Returns:
        list of str: Text data of the data files.
        """
        return list(self.http_stream(results, verbose=verbose))


class Query:
    """The Query class is meant for internal Forge use. Users should not instantiate
            a Query object directly, as Forge already manages a Query,
            but advanced users may do so at their own risk.
            Using Query directly is an unsupported behavior
            and may have unexpected results or unlisted changes in the future.

    Queries may end up wrapped in parentheses, which has no direct effect on the search.
    Adding terms must be chained with .and() or .or().
    Terms will not have spaces in between otherwise, and it is desirable to be explicit about
    which terms are required.
    """
    def __init__(self, search_client, q=None, limit=None, advanced=False):
        """Initialize the Query instance.

        Arguments:
        search_client (SearchClient): The Globus Search client to use for searching.
        q (str): The query string to start with. Default nothing.
        limit (int): The maximum number of results to return. Default None.
        advanced (bool): If True, will submit query in "advanced" mode to enable field matches.
                         If False, only basic fulltext term matches will be supported.
                         Default False.
        """
        self.__search_client = search_client
        self.query = q or "("
        self.limit = limit
        self.advanced = advanced
        # initialized is True if something has been added to the query
        # __init__(), term(), and field() can change this value to True
        self.initialized = not self.query == "("

    def __clean_query_string(self, q):
        """Clean up a query string.
        This method does not access self, so that a search will not change state.
        """
        q = q.replace("()", "").strip()
        if q.endswith("("):
            q = q[:-1].strip()
        # Remove misplaced AND/OR/NOT at end
        if q[-3:] == "AND" or q[-3:] == "NOT":
            q = q[:-3]
        elif q[-2:] == "OR":
            q = q[:-2]

        # Balance parentheses
        while q.count("(") > q.count(")"):
            q += ")"
        while q.count(")") > q.count("("):
            q = "(" + q

        return q.strip()

    def clean_query(self):
        """Returns the current query, cleaned for user consumption,

        Returns:
        str: The clean current query.
        """
        return self.__clean_query_string(self.query)

    def term(self, term):
        """Add a term to the query.

        Arguments:
        term (str): The term to add.

        Returns:
        self (Query): For chaining.
        """
        self.query += term
        self.initialized = True
        return self

    def field(self, field, value):
        """Add a field:value term to the query.
        Matches will have field == value.
        This method sets advanced=True.

        Arguments:
        field (str): The field to look in for the value.
        value (str): The value to match.

        Returns:
        self (Query): For chaining.
        """
        # Cannot add field:value if one is blank
        if field and value:
            self.query += field + ":" + value
            # Field matches are advanced queries
            self.advanced = True
            self.initialized = True
        return self

    def operator(self, op, close_group=False):
        """Add operator between terms.
        There must be a term added before using this method.

        Arguments:
        op (str): The operator to add. Must be in the OP_LIST defined below.
        close_group (bool): If True, will end the current parenthetical group and start a new one.
                            If False, will continue current group.
                            Example: "(foo AND bar)" is one group.
                                "(foo) and (bar)" is two groups.

        Returns:
        self (Query): For chaining.
        """
        # List of allowed operators
        OP_LIST = ["AND", "OR", "NOT"]
        op = op.upper().strip()
        if op not in OP_LIST:
            print_("Error: '", op, "' is not a valid operator.", sep='')
        else:
            if close_group:
                op = ") " + op + " ("
            else:
                op = " " + op + " "
            self.query += op
        return self

    def and_join(self, close_group=False):
        """Combine terms with AND.
        There must be a term added before using this method.

        Arguments:
        close_group (bool): If True, will end the current group and start a new one.
                      If False, will continue current group.
                      Example: If the current query is "(term1"
                          .and(close_group=True) => "(term1) AND ("
                          .and(close_group=False) => "(term1 AND "

        Returns:
        self (Query): For chaining.
        """
        if not self.initialized:
            print_("Error: You must add a term before adding an operator.",
                   "The current query has not been changed.")
        else:
            self.operator("AND", close_group=close_group)
        return self

    def or_join(self, close_group=False):
        """Combine terms with OR.
        There must be a term added before using this method.

        Arguments:
        close_group (bool): If True, will end the current group and start a new one.
                      If False, will continue current group.
                      Example: If the current query is "(term1"
                          .or(close_group=True) => "(term1) OR("
                          .or(close_group=False) => "(term1 OR "

        Returns:
        self (Query): For chaining.
        """
        if not self.initialized:
            print_("Error: You must add a term before adding an operator.",
                   "The current query has not been changed.")
        else:
            self.operator("OR", close_group=close_group)
        return self

    def negate(self):
        """Negates the next term with NOT."""
        self.operator("NOT")
        return self

    def search(self, q=None, advanced=None, limit=SEARCH_LIMIT, info=False):
        """Execute a search and return the results.

        Arguments:
        q (str): The query to execute. Defaults to the current query, if any.
                 There must be some query to execute.
        advanced (bool): If True, will submit query in "advanced" mode to enable field matches.
                         If False, only basic fulltext term matches will be supported.
                         Default False.
                         This value will change to True automatically if
                            the query is built with helpers.
        limit (int): The maximum number of results to return.
                     The max for this argument is the SEARCH_LIMIT imposed by Globus Search.
        info (bool): If False, search will return a list of the results.
                     If True, search will return a tuple containing the results list
                        and other information about the query.
                     Default False.

        Returns:
        list (if info=False): The results.
        tuple (if info=True): The results, and a dictionary of query information.
        """
        if q is None:
            q = self.query
        if not q.strip("()"):
            print_("Error: No query")
            return ([], {"error": "No query"}) if info else []
        if advanced is None or self.advanced:
            advanced = self.advanced
        if limit is None:
            limit = self.limit or SEARCH_LIMIT
        if limit > SEARCH_LIMIT:
            limit = SEARCH_LIMIT

        q = self.__clean_query_string(q)

        # Simple query (max 10k results)
        qu = {
            "q": q,
            "advanced": advanced,
            "limit": limit,
            "offset": 0
            }
        res = toolbox.gmeta_pop(self.__search_client.structured_search(qu), info=info)
        # Add additional info
        if info:
            res[1]["query"] = qu
        return res

    def aggregate(self, q=None, scroll_size=SEARCH_LIMIT):
        """Gather all results that match a specific query

        Note that all aggregate queries run in advanced mode.

        Arguments:
        q (str): The query to execute. Defaults to the current query, if any.
                 There must be some query to execute.
        scroll_size (int): Maximum number of records requested per request.

        Returns:
        list of dict: All matching records
        """
        if q is None:
            q = self.query
        if not q.strip("()"):
            print_("Error: No query")
            return []

        q = self.__clean_query_string(q)
        # TODO: Remove record restriction (all entries require scroll_id)
        q += " AND mdf.resource_type:record"

        # Get the total number of records
        total = self.search(q, limit=0, advanced=True, info=True)[1]["total_query_matches"]

        # Scroll until all results are found
        output = []

        # TODO: scroll_pos = 0 (when all entries have scroll_id)
        scroll_pos = 1
        with tqdm(total=total) as pbar:
            while len(output) < total:

                # Scroll until the width is small enough to get all records
                #   `scroll_id`s are unique to each dataset. If multiple datasets
                #   match a certain query, the total number of matching records
                #   may exceed the maximum that search will return - even if the
                #   scroll width is much smaller than that maximum
                scroll_width = scroll_size
                while True:
                    query = "(" + q + ') AND (mdf.scroll_id:>=%d AND mdf.scroll_id:<%d)' % (
                                            scroll_pos, scroll_pos+scroll_width)
                    results, info = self.search(query, advanced=True, info=True)

                    # Check to make sure that all the matching records were returned
                    if info["total_query_matches"] <= len(results):
                        break

                    # If not, reduce the scroll width
                    # new_width is proportional with the proportion of results returned
                    new_width = scroll_width * (len(results) // info["total_query_matches"])
                    # scroll_width should never be 0, and should only be 1 in rare circumstances
                    scroll_width = new_width if new_width > 1 else max(scroll_width//2, 1)

                # Append the results to the output
                output.extend(results)
                pbar.update(len(results))
                scroll_pos += scroll_width

        return output

    def mapping(self):
        """Fetch the mapping for the current index.

        Returns:
        dict: The full mapping for the index.
        """
        return self.__search_client.mapping()["mappings"]<|MERGE_RESOLUTION|>--- conflicted
+++ resolved
@@ -421,7 +421,6 @@
             self.match_field(field="mdf.title", value=title, required=False, new_group=False)
         return self
 
-<<<<<<< HEAD
 
     def match_years(self, years=None, min = None, max = None, inclusive=True):
         """Add years and limits to the query.
@@ -482,8 +481,6 @@
         return self
 
 
-=======
->>>>>>> 6b6c6766
     def match_resource_types(self, types):
         """Match the given resource types.
 
@@ -578,7 +575,6 @@
         """
         return self.match_tags(tags, match_all=match_all).search(limit=limit, info=info)
 
-<<<<<<< HEAD
 
     def search_by_years(self, years=None, min=None, max=None, inclusive=True, limit=None, info=False):
         """Execute a search for the given year or years.
@@ -603,8 +599,6 @@
         return self.match_years(years, min, max, inclusive=inclusive).search(limit=limit, info=info)
 
 
-=======
->>>>>>> 6b6c6766
     def aggregate_source(self, sources):
         """Aggregate all records from a given source.
         There is no limit to the number of results returned.
