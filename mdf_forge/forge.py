import os

import requests
import globus_sdk
from tqdm import tqdm

from six import print_, string_types

from mdf_forge import toolbox

# Maximum recommended number of HTTP file transfers
# Large transfers are much better suited to Globus Transfer use
HTTP_NUM_LIMIT = 2000
# Maximum number of results per search allowed by Globus Search
SEARCH_LIMIT = 10000


class Forge:
    """Fetch metadata from Globus Search and files from the Materials Data Facility.
    Forge is intended to be the best way to access MDF data for all users.
    An internal Query object is used to make queries. From the user's perspective,
    an instantiation of Forge will black-box searching.

    Public Variables:
    local_ep is the endpoint ID of the local Globus Connect Personal endpoint.

    """
    __default_index = "mdf"
    __services = ["mdf", "transfer", "search"]
    __app_name = "MDF_Forge"

    def __init__(self, index=__default_index, local_ep=None, **kwargs):
        """Initialize the Forge instance.

        Arguments:
        index (str): The Globus Search index to search on. Default "mdf".
        local_ep (str): The endpoint ID of the local Globus Connect Personal endpoint.
                        If not provided, may be autodetected as possible.

        Keyword Arguments:
        services (list of str): The services to authenticate for.
                                Advanced users only.
        """
        self.__index = index
        self.local_ep = local_ep
        self.__services = kwargs.get('services', self.__services)

        clients = toolbox.login(credentials={
                                "app_name": self.__app_name,
                                "services": self.__services,
                                "index": self.__index})
        self.__search_client = clients["search"]
        self.__transfer_client = clients["transfer"]
        self.__mdf_authorizer = clients["mdf"]

        self.__query = Query(self.__search_client)


    @property
    def search_client(self):
        return self.__search_client


    @property
    def transfer_client(self):
        return self.__transfer_client


    @property
    def mdf_authorizer(self):
        return self.__mdf_authorizer


#################################################
##  Core functions
#################################################

    def match_field(self, field, value, required=True, new_group=False):
        """Add a field:value term to the query.
        Matches will have field == value.

        Arguments:
        field (str): The field to check for the value.
            The field must be namespaced according to Elasticsearch rules using the dot syntax.
            Ex. "mdf.source_name" is the "source_name" field of the "mdf" dictionary.
        value (str): The value to match.
        required (bool): If True, will add term with AND. If False, will use OR. Default True.
        new_group (bool): If True, will separate term into new parenthetical group.
                          If False, will not.
                          Default False.

        Returns:
        self (Forge): For chaining.
        """
        # If not the start of the query string, add an AND or OR
        if self.__query.initialized:
            if required:
                self.__query.and_join(new_group)
            else:
                self.__query.or_join(new_group)
        self.__query.field(field, value)
        return self


    def exclude_field(self, field, value, new_group=False):
        """Exclude a field:value term from the query.
        Matches will NOT have field == value.

        Arguments:
        field (str): The field to check for the value.
            The field must be namespaced according to Elasticsearch rules using the dot syntax.
            Ex. "mdf.source_name" is the "source_name" field of the "mdf" dictionary.
        value (str): The value to exclude.
        new_group (bool): If True, will separate term into new parenthetical group.
                          If False, will not.
                          Default False.

        Returns:
        self (Forge): For chaining.
        """
        # If not the start of the query string, add an AND
        # OR would not make much sense for excluding
        if self.__query.initialized:
            self.__query.and_join(new_group)
        self.__query.negate().field(field, value)
        return self


    def search(self, q=None, advanced=False, limit=SEARCH_LIMIT, offset=0, info=False,
               reset_query=True):
        """Execute a search and return the results.

        Arguments:
        q (str): The query to execute. Defaults to the current query, if any.
                 There must be some query to execute.
        advanced (bool): If True, will submit query in "advanced" mode to enable field matches.
                         If False, only basic fulltext term matches will be supported.
                         Default False.
                         This value will change to True automatically 
                            if the query is built with helpers.
        limit (int): The maximum number of results to return.
                     The max for this argument is the SEARCH_LIMIT imposed by Globus Search.
        offset (int): The number of results to skip before returning the specified limit.
                      The max for this argument is also the SEARCH_LIMIT. Default 0.
        info (bool): If False, search will return a list of the results.
                     If True, search will return a tuple containing the results list
                        and other information about the query.
                     Default False.
        reset_query (bool): If True, will destroy the query after execution and start a fresh one.
                            If False, keeps the current query alive.
                            Default True.

        Returns:
        list (if info=False): The results.
        tuple (if info=True): The results, and a dictionary of query information.
        """
        res = self.__query.search(q=q, advanced=advanced, limit=limit, offset=offset, info=info)
        if reset_query:
            self.reset_query()
        return res


    def aggregate(self, q=None, scroll_size=SEARCH_LIMIT, reset_query=True):
        """Perform an advanced query, and return all matching results.
        Will automatically preform multiple queries in order to retrieve all results.

        Note that all aggregate queries run in advanced mode.

        Arguments:
        q (str): The query to execute. Defaults to the current query, if any.
                 There must be some query to execute.
        scroll_size (int): Minimum number of records returned per query
        reset_query (bool): If True, will destroy the query after execution and start a fresh one.
                            If False, will keep the current query alive.
                            Default True.

        Returns:
        list of dict: All matching records
        """
        res = self.__query.aggregate(q=q, scroll_size=scroll_size)
        if reset_query:
            self.reset_query()
        return res


    def show_fields(self, block=None):
        """Retrieve and return the mapping for the given metadata block.

        Arguments:
        block (str): The top-level field to fetch the mapping for.
                     Default None, which lists just the blocks.

        Returns:
        dict: A set of field:datatype pairs.
        """
        mapping = self.__query.mapping()
        if not block:
            blocks = set()
            for key in mapping.keys():
                blocks.add(key.split(".")[0])
            block_map = {}
            for b in blocks:
                block_map[b] = "object"
        else:
            block_map = {}
            for key, value in mapping.items():
                if key.startswith(block):
                    block_map[key] = value
        return block_map


    def reset_query(self):
        """Destroy the current query and create a fresh one.
        
        Returns:
        None: Does not return self because this method should not be chained.
        """
        del self.__query
        self.__query = Query(self.__search_client)


#################################################
##  Expanded functions
#################################################

    def match_range(self, field, start, stop, inclusive=True, required=True, new_group=False):
        """Add a field:[some range] term to the query.
        Matches will have field == value in range.

        Arguments:
        field (str): The field to check for the value.
            The field must be namespaced according to Elasticsearch rules using the dot syntax.
            Ex. "mdf.source_name" is the "source_name" field of the "mdf" dictionary.
        start (str or int): The starting value. "*" is acceptable to make no lower bound.
        stop (str or int): The ending value. "*" is acceptable to have no upper bound.
        inclusive (bool): If True, the start and stop values will be included in the search.
                          If False, the start and stop values will not be included in the search.
        required (bool): If True, will add term with AND. If False, will use OR. Default True.
        new_group (bool): If True, will separate term into new parenthetical group.
                          If False, will not.
                          Default False.

        Returns:
        self (Forge): For chaining.
        """
        if inclusive:
            value = "[" + str(start) + " TO " + str(stop) + "]"
        else:
            value = "{" + str(start) + " TO " + str(stop) + "}"
        self.match_field(field, value, required=required, new_group=new_group)
        return self


    def exclude_range(self, field, start, stop, inclusive=True, new_group=False):
        """Exclude a field:[some range] term to the query.
        Matches will have field != values in range.

        Arguments:
        field (str): The field to check for the value.
            The field must be namespaced according to Elasticsearch rules using the dot syntax.
            Ex. "mdf.source_name" is the "source_name" field of the "mdf" dictionary.
        start (str or int): The starting value. "*" is acceptable to make no lower bound.
        stop (str or int): The ending value. "*" is acceptable to have no upper bound.
        inclusive (bool): If True, the start and stop values will not be included in the search.
                          If False, the start and stop values will be included in the search.
        new_group (bool): If True, will separate term into new parenthetical group.
                          If False, will not.
                          Default False.

        Returns:
        self (Forge): For chaining.
        """
        if inclusive:
            value = "[" + str(start) + " TO " + str(stop) + "]"
        else:
            value = "{" + str(start) + " TO " + str(stop) + "}"
        self.exclude_field(field, value, new_group=new_group)
        return self


#################################################
##  Helper functions
#################################################

    def exclusive_match(self, field, value):
        """Match exactly the given value, with no other data in the field.
        
        Arguments:
        field (str): The field to check for the value.
            The field must be namespaced according to Elasticsearch rules using the dot syntax.
            Ex. "mdf.source_name" is the "source_name" field of the "mdf" dictionary.
        value (str or list of str): The value to match exactly.

        Returns:
        self (Forge): For chaining
        """
        if isinstance(value, string_types):
            value = [value]
        value.sort()
        # Hacky way to get ES to do exclusive search
        # Essentially have a big range search that matches NOT anything
        # Except for the actual values
        # Example: [foo, bar, baz] => 
        #   (NOT {* TO foo} AND [foo TO foo] AND NOT {foo to bar} AND [bar TO bar]
        #    AND NOT {bar TO baz} AND [baz TO baz] AND NOT {baz TO *})
        # Except it must be sorted to not overlap
        
        # Start with removing everything before first value
        self.exclude_range(field, "*", value[0], inclusive=False, new_group=True)
        # Select first value
        self.match_range(field, value[0], value[0])
        # Do the rest of the values
        for index, val in enumerate(value[1:]):
            self.exclude_range(field, value[index-1], val, inclusive=False)
            self.match_range(field, val, val)
        # Add end
        self.exclude_range(field, value[-1], "*", inclusive=False)
        # Done
        return self


    def match_sources(self, sources):
        """Add sources to match to the query.

        Arguments:
        sources (str or list of str): The sources to match.
 
        Returns:
        self (Forge): For chaining.
        """
        # If no sources are supplied, nothing to match
        if not sources:
            return self
        if isinstance(sources, string_types):
            sources = [sources]
        # First source should be in new group and required
        self.match_field(field="mdf.source_name", value=sources[0], required=True, new_group=True)
        # Other sources should stay in that group, and not be required
        for src in sources[1:]:
            self.match_field(field="mdf.source_name", value=src, required=False, new_group=False)
        return self


    def match_ids(self, mdf_ids):
        """Match all the IDs in the given mdf_id list.

        Arguments:
        mdf_ids (str or list of str): The IDs to match.

        Returns:
        self (Forge): For chaining.
        """
        # If no IDs are supplied, nothing to match
        if not mdf_ids:
            return self
        if isinstance(mdf_ids, string_types):
            mdf_ids = [mdf_ids]
        # First ID should be in new group and required
        self.match_field(field="mdf.mdf_id", value=mdf_ids[0], required=True, new_group=True)
        # Other IDs should stay in that group, and not be required
        for mid in mdf_ids[1:]:
            self.match_field(field="mdf.mdf_id", value=mid, required=False, new_group=False)
        return self


    def match_elements(self, elements, match_all=True):
        """Add elemental abbreviations to the query.

        Arguments:
        elements (str or list of str): The elements to match.
        match_all (bool): If True, will add with AND. If False, will use OR. Default True.
 
        Returns:
        self (Forge): For chaining.
        """
        # If no elements are supplied, nothing to match
        if not elements:
            return self
        if isinstance(elements, string_types):
            elements = [elements]
        # First element should be in new group and required
        self.match_field(field="mdf.elements", value=elements[0], required=True, new_group=True)
        # Other elements should stay in that group
        for element in elements[1:]:
            self.match_field(field="mdf.elements", value=element, required=match_all,
                             new_group=False)
        return self

    def match_tags(self, tags, match_all=True):
        """Add tags to the query.

        Arguments:
        tags (str or list of str): The tags (keywords, descriptors for the record to match.
        match_all (bool): If True, will add with AND. If False, will use OR. Default True.

        Returns:
        self (Forge): For chaining.
        """

        if not tags:
            return self
        if isinstance(tags, string_types):
            tags = [tags]

        self.match_field(field="mdf.tags", value=tags[0], required=True, new_group=True)
        # Other tags should stay in that group
        for tag in tags[1:]:
            self.match_field(field="mdf.tags", value=tag, required=match_all,
                             new_group=False)
        return self


    def match_titles(self, titles):
        """Add titles to the query.

        Arguments:
        titles (str or list of str): The titles to match.

        Returns:
        self (Forge): For chaining.
        """
        if not titles:
            return self
        if not isinstance(titles, list):
            titles = [titles]
        if '' in titles:
            return self

        self.match_field(field="mdf.title", value=titles[0], required=True, new_group=True)
        for title in titles[1:]:
            self.match_field(field="mdf.title", value=title, required=False, new_group=False)
        return self


    def match_resource_types(self, types):
        """Match the given resource types.

        Arguments:
        types (str or list of str): The resource_types to match.

        Returns:
        self (Forge): For chaining.
        """
        # If no types, nothing to match
        if not types:
            return self
        if isinstance(types, string_types):
            types = [types]
        # First type should be in new group and required
        self.match_field(field="mdf.resource_type", value=types[0], required=True, new_group=True)
        # Other IDs should stay in that group, and not be required
        for rt in types[1:]:
            self.match_field(field="mdf.resource_type", value=rt, required=False, new_group=False)
        return self
        

#################################################
##  Premade searches
#################################################

    def search_by_elements(self, elements=[], sources=[], limit=None, match_all=True, info=False):
        """Execute a search for the given elements in the given sources.
        search_by_elements([x], [y]) is equivalent to
            match_elements([x]).match_sources([y]).search()
        Note that this method does use terms from the current query.

        Arguments:
        elements (list of str): The elements to match. Default [].
        sources (list of str): The sources to match. Default [].
        limit (int): The maximum number of results to return.
                     The max for this argument is the SEARCH_LIMIT imposed by Globus Search.
        match_all (bool): If True, will add elements with AND. 
                          If False, will use OR.
                          Default True.
        info (bool): If False, search will return a list of the results.
                     If True, search will return a tuple containing the results list,
                        and other information about the query.
                     Default False.

        Returns:
        list (if info=False): The results.
        tuple (if info=True): The results, and a dictionary of query information.
        """
        return (self.match_elements(elements, match_all=match_all)
                    .match_sources(sources)
                    .search(limit=limit, info=info))


<<<<<<< HEAD
    def search_by_tags(self, tags=[], limit=None, match_all=True, info=False):
        """Execute a search for the given tag.
        search_by_tags([x]) is equivalent to match_tags([x]).search()

        Arguments:
        tags (list of str): The tags to match. Default [].
        limit (int): The maximum number of results to return. The max for this argument is the SEARCH_LIMIT imposed by Globus Search.
        match_all (bool): If True, will add elements with AND.
                          If False, will use OR.
                          Default True.
        info (bool): If False, search will return a list of the results.
        If True, search will return a tuple containing the results list, and other information about the query.
        Default False.
=======
    def search_by_titles(self, titles=[], limit=None, info=False):
        """Execute a search for the given titles.
        search_by_titles([x]) is equivalent to match_titles([x]).search()

        Arguments:
        titles (list of str): The titles to match. Default [].
        limit (int): The maximum number of results to return.
                     The max for this argument is the SEARCH_LIMIT imposed by Globus Search.
        info (bool): If False, search will return a list of the results.
                     If True, search will return a tuple containing the results list,
                        and other information about the query.
                     Default False.
>>>>>>> 31e78e6c

        Returns:
        list (if info=False): The results.
        tuple (if info=True): The results, and a dictionary of query information.
        """
<<<<<<< HEAD
        return (self.match_tags(tags, match_all=match_all)
                    .search(limit=limit, info=info))
=======
        return self.match_titles(titles).search(limit=limit, info=info)
>>>>>>> 31e78e6c


    def aggregate_source(self, sources):
        """Aggregate all records from a given source.
        There is no limit to the number of results returned.
        Please beware of aggregating very large datasets.

        Arguments:
        sources (str or list of str): The source to aggregate.
        
        Returns:
        list of dict: All of the records from the source.
        """
        return self.match_sources(sources).aggregate()


    def fetch_datasets_from_results(self, entries=None, query=None, reset_query=True):
        """Retrieve the dataset entries for given records.
        Note that this method may use the current query.

        Arguments:
        entries (dict, list of dict, or tuple of dict): The records to parse to find the datasets.
            entries can be a single entry, a list of entries, or a tuple with a list of entries.
            The latter two options support both return values of the search() method.
            If entries is None, the current query is executed and those results are used instead.
        query (str): If entries is None:
                        Search using this query instead of the current query.
                        Default None, which uses the current query.
        reset_query (bool): If entries is None and query is None:
                                If True, will reset the current query after searching.
                                If False, will leave the current query in memory.
                                Default True.
                            Else:
                                Does nothing.

        Returns:
        list: The dataset entries.
        """
        if entries is None:
            entries = self.search(q=query, reset_query=(query is None or reset_query))
        # If entries is not a list of dict, make it one
        if isinstance(entries, dict):
            entries = [entries]
        elif isinstance(entries, tuple):
            entries = entries[0]
        ds_ids = set()
        # For every entry, extract the appropriate ID
        for entry in entries:
            # For records, extract the parent_id
            # Most entries should be records here
            if entry["mdf"]["resource_type"] == "record":
                ds_ids.add(entry["mdf"]["links"]["parent_id"])
            # For datasets, extract the mdf_id
            elif entry["mdf"]["resource_type"] == "dataset":
                ds_ids.add(entry["mdf"]["mdf_id"])
            # For anything else (collection), do nothing
            else:
                pass
        return self.match_ids(list(ds_ids)).search()


#################################################
##  Data retrieval functions
#################################################

    def http_download(self, results, dest=".", preserve_dir=False, verbose=True):
        """Download data files from the provided results using HTTPS.
        For more than HTTP_NUM_LIMIT (defined above) files, you should use globus_download(),
            which uses Globus Transfer.

        Arguments:
        results (dict): The records from which files should be fetched.
                        This should be the return value of a search method.
        dest (str): The destination path for the data files on the local machine.
                    Default current directory.
        preserve_dir (bool): If True, the directory structure for the data files will be
                                recreated at the destination.
                             If False, only the data files themselves will be saved.
                            Default False.
        verbose (bool): If True, status and progress messages will be printed.
                        If False, only error messages will be printed.
                        Default True.
        """
        # If results have info attached, remove it
        if type(results) is tuple:
            results = results[0]
        if len(results) > HTTP_NUM_LIMIT:
            print_("Error: Too many results supplied. Use globus_download()"
                   + " for fetching more than "
                   + str(HTTP_NUM_LIMIT)
                   + " entries.")
            return {
                "success": False,
                "message": ("Too many results supplied. Use globus_download()"
                            + " for fetching more than "
                            + str(HTTP_NUM_LIMIT)
                            + " entries.")
                }
        for res in tqdm(results, desc="Fetching files", disable= not verbose):
            for key in res["mdf"]["links"].keys():
                dl = res["mdf"]["links"][key]
                host = dl.get("http_host", None) if type(dl) is dict else None
                if host:
                    remote_path = dl["path"]
                    # local_path should be either dest + whole path or dest + filename
                    if preserve_dir:
                        local_path = os.path.normpath(dest + "/" + dl["path"])
                    else: 
                        local_path = os.path.normpath(dest + "/" + os.path.basename(dl["path"]))
                    # Make dirs for storing the file if they don't exist
                    # preserve_dir doesn't matter; local_path has accounted for it already
                    try:
                        os.makedirs(os.path.dirname(local_path))
                    # If dest is current dir and preserve_dir=False, there are no dirs to make.
                    # os.makedirs() will raise FileNotFoundError (Python3 subclass of IOError).
                    # Since it means all dirs required exist, it can be swallowed.
                    except (IOError, OSError):
                        pass
                    # Check if file already exists, change filename if necessary
                    collisions = 0
                    while os.path.exists(local_path):
                        # Find period marking extension, if exists
                        # Will be after last slash
                        index = local_path.rfind(".", local_path.rfind("/"))
                        if index < 0:
                            ext = ""
                        else:
                            ext = local_path[index:]
                            local_path = local_path[:index]
                        # Check if already added number to end
                        old_add = "("+str(collisions)+")"
                        collisions += 1
                        new_add = "("+str(collisions)+")"
                        if local_path.endswith(old_add):
                            local_path = local_path[:-len(old_add)] + new_add + ext
                        else:
                            local_path = local_path + new_add + ext
                    headers = {}
                    self.__mdf_authorizer.set_authorization_header(headers)
                    response = requests.get(host+remote_path, headers=headers)
                    # Handle first 401 by regenerating auth headers
                    if response.status_code == 401:
                        self.__mdf_authorizer.handle_missing_authorization()
                        self.__mdf_authorizer.set_authorization_header(headers)
                        self.response = requests.get(host+remote_path, headers=headers)
                    # Handle other errors by passing the buck to the user
                    if response.status_code != 200:
                        print_("Error", response.status_code, 
                               " when attempting to access '",
                               host+remote_path, "'", sep="")
                    else:
                        # Write out the binary response content
                        with open(local_path, 'wb') as output:
                            output.write(response.content)


    def globus_download(self, results, dest=".", dest_ep=None, preserve_dir=False,
                        wait_for_completion=True, verbose=True):
        """Download data files from the provided results using Globus Transfer.
        This method requires Globus Connect to be installed on the destination endpoint.

        Arguments:
        results (dict): The records from which files should be fetched.
                        This should be the return value of a search method.
        dest (str): The destination path for the data files on the local machine.
                    Default current directory.
        preserve_dir (bool): If True, the directory structure for the data files will be
                                recreated at the destination. The path to the new files 
                                will be relative to the `dest` path
                             If False, only the data files themselves will be saved.
                             Default False.
        wait_for_completion (bool): If True, will block until the transfer is finished.
                                    If False, will not block.
                                    Default True.
        verbose (bool): If True, status and progress messages will be print_ed.
                        If False, only error messages will be print_ed.
                        Default True.

        Returns:
        list of str: task IDs of the Gloubs transfers
        """
        dest = os.path.abspath(dest)
        # If results have info attached, remove it
        if type(results) is tuple:
            results = results[0]
        if not dest_ep:
            if not self.local_ep:
                self.local_ep = toolbox.get_local_ep(self.__transfer_client)
            dest_ep = self.local_ep

        # Assemble the transfer data
        tasks = {}
        filenames = set()
        for res in tqdm(results, desc="Processing records", disable= not verbose):
            found = False
            for key in tqdm(res["mdf"]["links"].keys(), desc="Fetching files", disable=True): 

                # Get the location of the data
                dl = res["mdf"]["links"][key]
                host = dl.get("globus_endpoint", None) if type(dl) is dict else None

                # If the data is on a Globus Endpoint
                # This filters keys that are not data links
                if host:
                    found = True
                    remote_path = dl["path"]
                    # local_path should be either dest + whole path or dest + filename
                    if preserve_dir:
                       # remote_path is absolute, so os.path.join does not work
                        local_path = os.path.abspath(dest + remote_path) 
                    else:
                        local_path = os.path.abspath(
                                        os.path.join(dest, 
                                            os.path.basename(remote_path)))

                    # Make dirs for storing the file if they don't exist
                    # preserve_dir doesn't matter; local_path has accounted for it already
                    try:
                        os.makedirs(os.path.dirname(local_path))
                    # If dest is current dir and preserve_dir=False, there are no dirs to make.
                    # os.makedirs() will raise FileNotFoundError (Python3 subclass of IOError).
                    # Since it means all dirs required exist, it can be swallowed.
                    except (IOError, OSError):
                        pass

                    if not preserve_dir:
                        # Check if file already exists, change filename if necessary
                        # The pattern is to add a number just before the extension
                        # (e.g., myfile(1).ext)
                        collisions = 0
                        while os.path.exists(local_path) or local_path in filenames:
                            # Find period marking extension, if exists
                            # Will be after last slash
                            index = local_path.rfind(".", local_path.rfind("/"))
                            if index < 0:
                                ext = ""
                            else:
                                ext = local_path[index:]
                                local_path = local_path[:index]
                            # Check if already added number to end
                            old_add = "("+str(collisions)+")"
                            collisions += 1
                            new_add = "("+str(collisions)+")"
                            if local_path.endswith(old_add):
                                local_path = local_path[:-len(old_add)] + new_add + ext
                            else:
                                local_path = local_path + new_add + ext

                    # Add data to a transfer data object
                    #   LW 11Aug17: TODO, handle transfers with huge number of files
                    #      - If a TransferData object is too large,
                    #           Globus might timeout before it can be completely uploaded
                    #        So, we need to be able to check the size of the TD object and,
                    #           if need be, send it early
                    if host not in tasks.keys():
                        tasks[host] = globus_sdk.TransferData(self.__transfer_client,
                                            host, dest_ep, verify_checksum=True)
                    tasks[host].add_item(remote_path, local_path)
                    filenames.add(local_path)
            if not found:
                print_("Error on record: No globus_endpoint provided.\nRecord: ", + str(res))


        # Submit the jobs
        submissions = []
        for td in tqdm(tasks.values(), desc="Submitting transfers", disable= not verbose):
            result = self.__transfer_client.submit_transfer(td)
            if result["code"] != "Accepted":
                raise globus_sdk.GlobusError("Error submitting transfer:", result["message"])
            else:
                if wait_for_completion:
                    while not self.__transfer_client.task_wait(result["task_id"], timeout=60,
                                                               polling_interval=10):
                        if verbose:
                            print_("Transferring...")
                        for event in transfer_client.task_event_list(res["task_id"]):
                            if event["is_error"]:
                                transfer_client.cancel_task(res["task_id"])
                                raise GlobusError("Error: " + event["description"])
                            if config_data["timeout"] and intervals >= timeout_intervals:
                                transfer_client.cancel_task(res["task_id"])
                                raise GlobusError("Transfer timed out.")

                submissions.append(result["task_id"])
        if verbose:
            print_("All transfers submitted")
            print_("Task IDs:", "\n".join(submissions))
        return submissions


    def http_stream(self, results, verbose=True):
        """Yield data files from the provided results using HTTPS, through a generator.
        For more than HTTP_NUM_LIMIT (defined above) files, you should use globus_download(),
            which uses Globus Transfer.

        Arguments:
        results (dict): The records from which files should be fetched.
                        This should be the return value of a search method.
        verbose (bool): If True, status and progress messages will be print_ed.
                        If False, only error messages will be print_ed.
                        Default True.

        Yields:
        str: Text of each data file.
        """
        # If results have info attached, remove it
        if type(results) is tuple:
            results = results[0]
        elif type(results) is not list:
            results = [results]
        if len(results) > HTTP_NUM_LIMIT:
            print_("Too many results supplied. Use globus_download()"
                   + " for fetching more than "
                   + str(HTTP_NUM_LIMIT)
                   + " entries.")
            yield {
                "success": False,
                "message": ("Too many results supplied. Use globus_download()"
                            + " for fetching more than "
                            + str(HTTP_NUM_LIMIT)
                            + " entries.")
                }
            return
        for res in results:
            for key in res["mdf"]["links"].keys():
                dl = res["mdf"]["links"][key]
                host = dl.get("http_host", None) if type(dl) is dict else None
                if host:
                    remote_path = dl["path"]
                    headers = {}
                    self.__mdf_authorizer.set_authorization_header(headers)
                    response = requests.get(host+remote_path, headers=headers)
                    # Handle first 401 by regenerating auth headers
                    if response.status_code == 401:
                        self.__mdf_authorizer.handle_missing_authorization()
                        self.__mdf_authorizer.set_authorization_header(headers)
                        self.response = requests.get(host+remote_path, headers=headers)
                    # Handle other errors by passing the buck to the user
                    if response.status_code != 200:
                        print_("Error", response.status_code, " when attempting to access '",
                               host+remote_path, "'", sep="")
                    else:
                        yield response.text


    def http_return(self, results, verbose=True):
        """Return data files from the provided results using HTTPS.
        For more than HTTP_NUM_LIMIT (defined above) files, you should use globus_download(),
            which uses Globus Transfer.

        Arguments:
        results (dict): The records from which files should be fetched.
                        This should be the return value of a search method.
        verbose (bool): If True, status and progress messages will be print_ed.
                        If False, only error messages will be print_ed.
                        Default True.

        Returns:
        list of str: Text data of the data files.
        """
        return list(self.http_stream(results, verbose=verbose))



class Query:
    """The Query class is meant for internal Forge use. Users should not instantiate
            a Query object directly, as Forge already manages a Query,
            but advanced users may do so at their own risk.
            Using Query directly is an unsupported behavior 
            and may have unexpected results or unlisted changes in the future.

    Queries may end up wrapped in parentheses, which has no direct effect on the search.
    Adding terms must be chained with .and() or .or().
    Terms will not have spaces in between otherwise, and it is desirable to be explicit about
    which terms are required.
    """
    def __init__(self, search_client, q="(", limit=None, advanced=False):
        """Initialize the Query instance.

        Arguments:
        search_client (SearchClient): The Globus Search client to use for searching.
        q (str): The query string to start with. Default nothing.
        limit: The maximum number of results to return. Default None.
        advanced: If True, will submit query in "advanced" mode ro enable field matches.
                  If False, only basic fulltext term matches will be supported.
                  Default False.
        """
        self.__search_client = search_client
        self.query = q
        self.limit = limit
        self.advanced = advanced
        # initialized is True if something has been added to the query
        # __init__(), term(), and field() can change this value to True
        self.initialized = (self.query != "(")


    def __clean_query_string(self, q):
        """Clean up a query string.
        This method does not access self, so that a search will not change state.
        """
        q = q.strip().replace("()", "")
        if q.endswith("("):
            q = q[:-1]
        # Remove misplaced AND/OR/NOT at end
        if q[-3:] == "AND" or q[-3:] == "NOT":
            q = q[:-3]
        elif q[-2:] == "OR":
            q = q[:-2]

        # Balance parentheses
        while q.count("(") > q.count(")"):
            q += ")"
        while q.count(")") > q.count("("):
            q = "(" + q
        
        return q


    def term(self, term):
        """Add a term to the query.

        Arguments:
        term (str): The term to add.

        Returns:
        self (Query): For chaining.
        """
        self.query += term
        self.initialized = True
        return self


    def field(self, field, value):
        """Add a field:value term to the query.
        Matches will have field == value.
        This method sets advanced=True.

        Arguments:
        field (str): The field to look in for the value.
        value (str): The value to match.
 
        Returns:
        self (Query): For chaining.
        """
        self.query += field + ":" + value
        # Field matches are advanced queries
        self.advanced = True
        self.initialized = True
        return self


    def operator(self, op, close_group=False):
        """Add operator between terms.
        There must be a term added before using this method.

        Arguments:
        op (str): The operator to add. Must be in the OP_LIST defined below.
        close_group (bool): If True, will end the current parenthetical group and start a new one.
                            If False, will continue current group.
                            Example: "(foo AND bar)" is one group.
                                "(foo) and (bar)" is two groups.

        Returns:
        self (Query): For chaining.
        """
        # List of allowed operators
        OP_LIST = ["AND", "OR", "NOT"]
        op = op.upper().strip()
        last = self.query.strip(" ()")[-3:]
        if op not in OP_LIST:
            print_("Error: '", op, "' is not a valid operator.", sep='')
        else:
            if close_group:
                op = ") " + op + " ("
            else:
                op = " " + op + " "
            self.query += op
        return self


    def and_join(self, close_group=False):
        """Combine terms with AND.
        There must be a term added before using this method.

        Arguments:
        close_group (bool): If True, will end the current group and start a new one.
                      If False, will continue current group.
                      Example: If the current query is "(term1"
                          .and(close_group=True) => "(term1) AND ("
                          .and(close_group=False) => "(term1 AND "

        Returns:
        self (Query): For chaining.
        """
        if not self.initialized:
            print_("Error: You must add a term before adding an operator.",
                   "The current query has not been changed.")
        else:
            self.operator("AND", close_group=close_group)
        return self


    def or_join(self, close_group=False):
        """Combine terms with OR.
        There must be a term added before using this method.

        Arguments:
        close_group (bool): If True, will end the current group and start a new one.
                      If False, will continue current group.
                      Example: If the current query is "(term1"
                          .or(close_group=True) => "(term1) OR("
                          .or(close_group=False) => "(term1 OR "

        Returns:
        self (Query): For chaining.
        """
        if not self.initialized:
            print_("Error: You must add a term before adding an operator.",
                   "The current query has not been changed.")
        else:
            self.operator("OR", close_group=close_group)
        return self


    def negate(self):
        """Negates the next term with NOT."""
        self.operator("NOT")
        return self


    def search(self, q=None, advanced=None, limit=SEARCH_LIMIT, offset=0, info=False):
        """Execute a search and return the results.

        Arguments:
        q (str): The query to execute. Defaults to the current query, if any.
                 There must be some query to execute.
        advanced (bool): If True, will submit query in "advanced" mode to enable field matches.
                         If False, only basic fulltext term matches will be supported.
                         Default False.
                         This value will change to True automatically if
                            the query is built with helpers.
        limit (int): The maximum number of results to return.
                     The max for this argument is the SEARCH_LIMIT imposed by Globus Search.
        offset (int): The number of results to skip before returning the specified limit.
                      The max for this argument is also the SEARCH_LIMIT.
                      Default 0.
        info (bool): If False, search will return a list of the results.
                     If True, search will return a tuple containing the results list
                        and other information about the query.
                     Default False.

        Returns:
        list (if info=False): The results.
        tuple (if info=True): The results, and a dictionary of query information.
        """
        if q is None:
            q = self.query
        if not q.strip("()"):
            print_("Error: No query specified")
            return ([], {"error": "No query specified"}) if info else []
        if advanced is None or self.advanced:
            advanced = self.advanced
        if limit is None:
            limit = self.limit or SEARCH_LIMIT
        if limit > SEARCH_LIMIT:
            limit = SEARCH_LIMIT
        if offset >= SEARCH_LIMIT:
            offset = SEARCH_LIMIT

        q = self.__clean_query_string(q)

        # Simple query (max 10k results)
        qu = {
            "q": q,
            "advanced": advanced,
            "limit": limit,
            "offset": offset
            }
        res = toolbox.gmeta_pop(self.__search_client.structured_search(qu), info=info)
        # Add additional info
        if info:
            res[1]["query"] = qu
        return res


    def aggregate(self, q=None, scroll_size=SEARCH_LIMIT):
        """Gather all record results that match a specific query

        Note that all aggregate queries run in advanced mode.

        Arguments:
        q (str): The query to execute. Defaults to the current query, if any.
                 There must be some query to execute.
        scroll_size (int): Maximum number of records requested per request.

        Returns:
        list of dict: All matching records
        """
        if q is None:
            q = self.query
        if not q.strip("()"):
            print_("Error: No query specified")
            return ([], {"error": "No query specified"}) if info else []

        q = self.__clean_query_string(q)

        q += " AND mdf.resource_type:record"

        # Get the total number of records
        result = self.__search_client.search(q, limit=0, advanced=True)
        total = result['total']

        # Scroll until all results are found
        output = []
        scroll_pos = 1
        with tqdm(total=total) as pbar:
            while len(output) < total:

                # Scroll until the width is small enough to get all records
                #   `scroll_id`s are unique to each dataset. If multiple datasets
                #   match a certain query, the total number of matching records
                #   may exceed the maximum that search will return - even if the
                #   scroll width is much smaller than that maximum
                scroll_width = scroll_size
                while True:
                    result_records = self.__search_client.search("(" + q
                                        + ') AND mdf.scroll_id:>=%d AND mdf.scroll_id:<%d' % (
                                            scroll_pos, scroll_pos + scroll_width),
                                        advanced=True, limit=SEARCH_LIMIT)

                    # Check to make sure that all the matching records were returned
                    if result_records['total'] <= result_records['count']:
                        break

                    # If not, reduce the scroll width
                    scroll_width = int(scroll_width * (result_records['count']
                                                       / result_records['total']))

                # Append the results to the output
                output.extend(toolbox.gmeta_pop(result_records))
                pbar.update(result_records['count'])
                scroll_pos += scroll_width

        return output


    def mapping(self):
        """Fetch the mapping for the current index.

        Returns:
        dict: The full mapping for the index.
        """
        return self.__search_client.mapping()["mappings"]
<|MERGE_RESOLUTION|>--- conflicted
+++ resolved
@@ -486,7 +486,27 @@
                     .search(limit=limit, info=info))
 
 
-<<<<<<< HEAD
+    def search_by_titles(self, titles=[], limit=None, info=False):
+        """Execute a search for the given titles.
+        search_by_titles([x]) is equivalent to match_titles([x]).search()
+
+        Arguments:
+        titles (list of str): The titles to match. Default [].
+        limit (int): The maximum number of results to return.
+                     The max for this argument is the SEARCH_LIMIT imposed by Globus Search.
+        info (bool): If False, search will return a list of the results.
+                     If True, search will return a tuple containing the results list,
+                        and other information about the query.
+                     Default False.
+
+        Returns:
+        list (if info=False): The results.
+        tuple (if info=True): The results, and a dictionary of query information.
+        """
+
+        return self.match_titles(titles).search(limit=limit, info=info)
+
+
     def search_by_tags(self, tags=[], limit=None, match_all=True, info=False):
         """Execute a search for the given tag.
         search_by_tags([x]) is equivalent to match_tags([x]).search()
@@ -500,31 +520,14 @@
         info (bool): If False, search will return a list of the results.
         If True, search will return a tuple containing the results list, and other information about the query.
         Default False.
-=======
-    def search_by_titles(self, titles=[], limit=None, info=False):
-        """Execute a search for the given titles.
-        search_by_titles([x]) is equivalent to match_titles([x]).search()
-
-        Arguments:
-        titles (list of str): The titles to match. Default [].
-        limit (int): The maximum number of results to return.
-                     The max for this argument is the SEARCH_LIMIT imposed by Globus Search.
-        info (bool): If False, search will return a list of the results.
-                     If True, search will return a tuple containing the results list,
-                        and other information about the query.
-                     Default False.
->>>>>>> 31e78e6c
 
         Returns:
         list (if info=False): The results.
         tuple (if info=True): The results, and a dictionary of query information.
         """
-<<<<<<< HEAD
+
         return (self.match_tags(tags, match_all=match_all)
-                    .search(limit=limit, info=info))
-=======
-        return self.match_titles(titles).search(limit=limit, info=info)
->>>>>>> 31e78e6c
+                .search(limit=limit, info=info))
 
 
     def aggregate_source(self, sources):
